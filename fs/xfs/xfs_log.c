// SPDX-License-Identifier: GPL-2.0
/*
 * Copyright (c) 2000-2005 Silicon Graphics, Inc.
 * All Rights Reserved.
 */
#include "xfs.h"
#include "xfs_fs.h"
#include "xfs_shared.h"
#include "xfs_format.h"
#include "xfs_log_format.h"
#include "xfs_trans_resv.h"
#include "xfs_mount.h"
#include "xfs_errortag.h"
#include "xfs_error.h"
#include "xfs_trans.h"
#include "xfs_trans_priv.h"
#include "xfs_log.h"
#include "xfs_log_priv.h"
#include "xfs_trace.h"
#include "xfs_sysfs.h"
#include "xfs_sb.h"
#include "xfs_health.h"

struct kmem_cache	*xfs_log_ticket_cache;

/* Local miscellaneous function prototypes */
STATIC struct xlog *
xlog_alloc_log(
	struct xfs_mount	*mp,
	struct xfs_buftarg	*log_target,
	xfs_daddr_t		blk_offset,
	int			num_bblks);
STATIC int
xlog_space_left(
	struct xlog		*log,
	atomic64_t		*head);
STATIC void
xlog_dealloc_log(
	struct xlog		*log);

/* local state machine functions */
STATIC void xlog_state_done_syncing(
	struct xlog_in_core	*iclog);
STATIC void xlog_state_do_callback(
	struct xlog		*log);
STATIC int
xlog_state_get_iclog_space(
	struct xlog		*log,
	int			len,
	struct xlog_in_core	**iclog,
	struct xlog_ticket	*ticket,
	int			*logoffsetp);
STATIC void
xlog_grant_push_ail(
	struct xlog		*log,
	int			need_bytes);
STATIC void
xlog_sync(
	struct xlog		*log,
	struct xlog_in_core	*iclog);
#if defined(DEBUG)
STATIC void
xlog_verify_grant_tail(
	struct xlog *log);
STATIC void
xlog_verify_iclog(
	struct xlog		*log,
	struct xlog_in_core	*iclog,
	int			count);
STATIC void
xlog_verify_tail_lsn(
	struct xlog		*log,
	struct xlog_in_core	*iclog);
#else
#define xlog_verify_grant_tail(a)
#define xlog_verify_iclog(a,b,c)
#define xlog_verify_tail_lsn(a,b)
#endif

STATIC int
xlog_iclogs_empty(
	struct xlog		*log);

static int
xfs_log_cover(struct xfs_mount *);

/*
 * We need to make sure the buffer pointer returned is naturally aligned for the
 * biggest basic data type we put into it. We have already accounted for this
 * padding when sizing the buffer.
 *
 * However, this padding does not get written into the log, and hence we have to
 * track the space used by the log vectors separately to prevent log space hangs
 * due to inaccurate accounting (i.e. a leak) of the used log space through the
 * CIL context ticket.
 *
 * We also add space for the xlog_op_header that describes this region in the
 * log. This prepends the data region we return to the caller to copy their data
 * into, so do all the static initialisation of the ophdr now. Because the ophdr
 * is not 8 byte aligned, we have to be careful to ensure that we align the
 * start of the buffer such that the region we return to the call is 8 byte
 * aligned and packed against the tail of the ophdr.
 */
void *
xlog_prepare_iovec(
	struct xfs_log_vec	*lv,
	struct xfs_log_iovec	**vecp,
	uint			type)
{
	struct xfs_log_iovec	*vec = *vecp;
	struct xlog_op_header	*oph;
	uint32_t		len;
	void			*buf;

	if (vec) {
		ASSERT(vec - lv->lv_iovecp < lv->lv_niovecs);
		vec++;
	} else {
		vec = &lv->lv_iovecp[0];
	}

	len = lv->lv_buf_len + sizeof(struct xlog_op_header);
	if (!IS_ALIGNED(len, sizeof(uint64_t))) {
		lv->lv_buf_len = round_up(len, sizeof(uint64_t)) -
					sizeof(struct xlog_op_header);
	}

	vec->i_type = type;
	vec->i_addr = lv->lv_buf + lv->lv_buf_len;

	oph = vec->i_addr;
	oph->oh_clientid = XFS_TRANSACTION;
	oph->oh_res2 = 0;
	oph->oh_flags = 0;

	buf = vec->i_addr + sizeof(struct xlog_op_header);
	ASSERT(IS_ALIGNED((unsigned long)buf, sizeof(uint64_t)));

	*vecp = vec;
	return buf;
}

static void
xlog_grant_sub_space(
	struct xlog		*log,
	atomic64_t		*head,
	int			bytes)
{
	int64_t	head_val = atomic64_read(head);
	int64_t new, old;

	do {
		int	cycle, space;

		xlog_crack_grant_head_val(head_val, &cycle, &space);

		space -= bytes;
		if (space < 0) {
			space += log->l_logsize;
			cycle--;
		}

		old = head_val;
		new = xlog_assign_grant_head_val(cycle, space);
		head_val = atomic64_cmpxchg(head, old, new);
	} while (head_val != old);
}

static void
xlog_grant_add_space(
	struct xlog		*log,
	atomic64_t		*head,
	int			bytes)
{
	int64_t	head_val = atomic64_read(head);
	int64_t new, old;

	do {
		int		tmp;
		int		cycle, space;

		xlog_crack_grant_head_val(head_val, &cycle, &space);

		tmp = log->l_logsize - space;
		if (tmp > bytes)
			space += bytes;
		else {
			space = bytes - tmp;
			cycle++;
		}

		old = head_val;
		new = xlog_assign_grant_head_val(cycle, space);
		head_val = atomic64_cmpxchg(head, old, new);
	} while (head_val != old);
}

STATIC void
xlog_grant_head_init(
	struct xlog_grant_head	*head)
{
	xlog_assign_grant_head(&head->grant, 1, 0);
	INIT_LIST_HEAD(&head->waiters);
	spin_lock_init(&head->lock);
}

STATIC void
xlog_grant_head_wake_all(
	struct xlog_grant_head	*head)
{
	struct xlog_ticket	*tic;

	spin_lock(&head->lock);
	list_for_each_entry(tic, &head->waiters, t_queue)
		wake_up_process(tic->t_task);
	spin_unlock(&head->lock);
}

static inline int
xlog_ticket_reservation(
	struct xlog		*log,
	struct xlog_grant_head	*head,
	struct xlog_ticket	*tic)
{
	if (head == &log->l_write_head) {
		ASSERT(tic->t_flags & XLOG_TIC_PERM_RESERV);
		return tic->t_unit_res;
	} else {
		if (tic->t_flags & XLOG_TIC_PERM_RESERV)
			return tic->t_unit_res * tic->t_cnt;
		else
			return tic->t_unit_res;
	}
}

STATIC bool
xlog_grant_head_wake(
	struct xlog		*log,
	struct xlog_grant_head	*head,
	int			*free_bytes)
{
	struct xlog_ticket	*tic;
	int			need_bytes;
	bool			woken_task = false;

	list_for_each_entry(tic, &head->waiters, t_queue) {

		/*
		 * There is a chance that the size of the CIL checkpoints in
		 * progress at the last AIL push target calculation resulted in
		 * limiting the target to the log head (l_last_sync_lsn) at the
		 * time. This may not reflect where the log head is now as the
		 * CIL checkpoints may have completed.
		 *
		 * Hence when we are woken here, it may be that the head of the
		 * log that has moved rather than the tail. As the tail didn't
		 * move, there still won't be space available for the
		 * reservation we require.  However, if the AIL has already
		 * pushed to the target defined by the old log head location, we
		 * will hang here waiting for something else to update the AIL
		 * push target.
		 *
		 * Therefore, if there isn't space to wake the first waiter on
		 * the grant head, we need to push the AIL again to ensure the
		 * target reflects both the current log tail and log head
		 * position before we wait for the tail to move again.
		 */

		need_bytes = xlog_ticket_reservation(log, head, tic);
		if (*free_bytes < need_bytes) {
			if (!woken_task)
				xlog_grant_push_ail(log, need_bytes);
			return false;
		}

		*free_bytes -= need_bytes;
		trace_xfs_log_grant_wake_up(log, tic);
		wake_up_process(tic->t_task);
		woken_task = true;
	}

	return true;
}

STATIC int
xlog_grant_head_wait(
	struct xlog		*log,
	struct xlog_grant_head	*head,
	struct xlog_ticket	*tic,
	int			need_bytes) __releases(&head->lock)
					    __acquires(&head->lock)
{
	list_add_tail(&tic->t_queue, &head->waiters);

	do {
		if (xlog_is_shutdown(log))
			goto shutdown;
		xlog_grant_push_ail(log, need_bytes);

		__set_current_state(TASK_UNINTERRUPTIBLE);
		spin_unlock(&head->lock);

		XFS_STATS_INC(log->l_mp, xs_sleep_logspace);

		trace_xfs_log_grant_sleep(log, tic);
		schedule();
		trace_xfs_log_grant_wake(log, tic);

		spin_lock(&head->lock);
		if (xlog_is_shutdown(log))
			goto shutdown;
	} while (xlog_space_left(log, &head->grant) < need_bytes);

	list_del_init(&tic->t_queue);
	return 0;
shutdown:
	list_del_init(&tic->t_queue);
	return -EIO;
}

/*
 * Atomically get the log space required for a log ticket.
 *
 * Once a ticket gets put onto head->waiters, it will only return after the
 * needed reservation is satisfied.
 *
 * This function is structured so that it has a lock free fast path. This is
 * necessary because every new transaction reservation will come through this
 * path. Hence any lock will be globally hot if we take it unconditionally on
 * every pass.
 *
 * As tickets are only ever moved on and off head->waiters under head->lock, we
 * only need to take that lock if we are going to add the ticket to the queue
 * and sleep. We can avoid taking the lock if the ticket was never added to
 * head->waiters because the t_queue list head will be empty and we hold the
 * only reference to it so it can safely be checked unlocked.
 */
STATIC int
xlog_grant_head_check(
	struct xlog		*log,
	struct xlog_grant_head	*head,
	struct xlog_ticket	*tic,
	int			*need_bytes)
{
	int			free_bytes;
	int			error = 0;

	ASSERT(!xlog_in_recovery(log));

	/*
	 * If there are other waiters on the queue then give them a chance at
	 * logspace before us.  Wake up the first waiters, if we do not wake
	 * up all the waiters then go to sleep waiting for more free space,
	 * otherwise try to get some space for this transaction.
	 */
	*need_bytes = xlog_ticket_reservation(log, head, tic);
	free_bytes = xlog_space_left(log, &head->grant);
	if (!list_empty_careful(&head->waiters)) {
		spin_lock(&head->lock);
		if (!xlog_grant_head_wake(log, head, &free_bytes) ||
		    free_bytes < *need_bytes) {
			error = xlog_grant_head_wait(log, head, tic,
						     *need_bytes);
		}
		spin_unlock(&head->lock);
	} else if (free_bytes < *need_bytes) {
		spin_lock(&head->lock);
		error = xlog_grant_head_wait(log, head, tic, *need_bytes);
		spin_unlock(&head->lock);
	}

	return error;
}

bool
xfs_log_writable(
	struct xfs_mount	*mp)
{
	/*
	 * Do not write to the log on norecovery mounts, if the data or log
	 * devices are read-only, or if the filesystem is shutdown. Read-only
	 * mounts allow internal writes for log recovery and unmount purposes,
	 * so don't restrict that case.
	 */
	if (xfs_has_norecovery(mp))
		return false;
	if (xfs_readonly_buftarg(mp->m_ddev_targp))
		return false;
	if (xfs_readonly_buftarg(mp->m_log->l_targ))
		return false;
	if (xlog_is_shutdown(mp->m_log))
		return false;
	return true;
}

/*
 * Replenish the byte reservation required by moving the grant write head.
 */
int
xfs_log_regrant(
	struct xfs_mount	*mp,
	struct xlog_ticket	*tic)
{
	struct xlog		*log = mp->m_log;
	int			need_bytes;
	int			error = 0;

	if (xlog_is_shutdown(log))
		return -EIO;

	XFS_STATS_INC(mp, xs_try_logspace);

	/*
	 * This is a new transaction on the ticket, so we need to change the
	 * transaction ID so that the next transaction has a different TID in
	 * the log. Just add one to the existing tid so that we can see chains
	 * of rolling transactions in the log easily.
	 */
	tic->t_tid++;

	xlog_grant_push_ail(log, tic->t_unit_res);

	tic->t_curr_res = tic->t_unit_res;
	if (tic->t_cnt > 0)
		return 0;

	trace_xfs_log_regrant(log, tic);

	error = xlog_grant_head_check(log, &log->l_write_head, tic,
				      &need_bytes);
	if (error)
		goto out_error;

	xlog_grant_add_space(log, &log->l_write_head.grant, need_bytes);
	trace_xfs_log_regrant_exit(log, tic);
	xlog_verify_grant_tail(log);
	return 0;

out_error:
	/*
	 * If we are failing, make sure the ticket doesn't have any current
	 * reservations.  We don't want to add this back when the ticket/
	 * transaction gets cancelled.
	 */
	tic->t_curr_res = 0;
	tic->t_cnt = 0;	/* ungrant will give back unit_res * t_cnt. */
	return error;
}

/*
 * Reserve log space and return a ticket corresponding to the reservation.
 *
 * Each reservation is going to reserve extra space for a log record header.
 * When writes happen to the on-disk log, we don't subtract the length of the
 * log record header from any reservation.  By wasting space in each
 * reservation, we prevent over allocation problems.
 */
int
xfs_log_reserve(
	struct xfs_mount	*mp,
	int			unit_bytes,
	int			cnt,
	struct xlog_ticket	**ticp,
	bool			permanent)
{
	struct xlog		*log = mp->m_log;
	struct xlog_ticket	*tic;
	int			need_bytes;
	int			error = 0;

	if (xlog_is_shutdown(log))
		return -EIO;

	XFS_STATS_INC(mp, xs_try_logspace);

	ASSERT(*ticp == NULL);
	tic = xlog_ticket_alloc(log, unit_bytes, cnt, permanent);
	*ticp = tic;

	xlog_grant_push_ail(log, tic->t_cnt ? tic->t_unit_res * tic->t_cnt
					    : tic->t_unit_res);

	trace_xfs_log_reserve(log, tic);

	error = xlog_grant_head_check(log, &log->l_reserve_head, tic,
				      &need_bytes);
	if (error)
		goto out_error;

	xlog_grant_add_space(log, &log->l_reserve_head.grant, need_bytes);
	xlog_grant_add_space(log, &log->l_write_head.grant, need_bytes);
	trace_xfs_log_reserve_exit(log, tic);
	xlog_verify_grant_tail(log);
	return 0;

out_error:
	/*
	 * If we are failing, make sure the ticket doesn't have any current
	 * reservations.  We don't want to add this back when the ticket/
	 * transaction gets cancelled.
	 */
	tic->t_curr_res = 0;
	tic->t_cnt = 0;	/* ungrant will give back unit_res * t_cnt. */
	return error;
}

/*
 * Run all the pending iclog callbacks and wake log force waiters and iclog
 * space waiters so they can process the newly set shutdown state. We really
 * don't care what order we process callbacks here because the log is shut down
 * and so state cannot change on disk anymore. However, we cannot wake waiters
 * until the callbacks have been processed because we may be in unmount and
 * we must ensure that all AIL operations the callbacks perform have completed
 * before we tear down the AIL.
 *
 * We avoid processing actively referenced iclogs so that we don't run callbacks
 * while the iclog owner might still be preparing the iclog for IO submssion.
 * These will be caught by xlog_state_iclog_release() and call this function
 * again to process any callbacks that may have been added to that iclog.
 */
static void
xlog_state_shutdown_callbacks(
	struct xlog		*log)
{
	struct xlog_in_core	*iclog;
	LIST_HEAD(cb_list);

	iclog = log->l_iclog;
	do {
		if (atomic_read(&iclog->ic_refcnt)) {
			/* Reference holder will re-run iclog callbacks. */
			continue;
		}
		list_splice_init(&iclog->ic_callbacks, &cb_list);
		spin_unlock(&log->l_icloglock);

		xlog_cil_process_committed(&cb_list);

		spin_lock(&log->l_icloglock);
		wake_up_all(&iclog->ic_write_wait);
		wake_up_all(&iclog->ic_force_wait);
	} while ((iclog = iclog->ic_next) != log->l_iclog);

	wake_up_all(&log->l_flush_wait);
}

/*
 * Flush iclog to disk if this is the last reference to the given iclog and the
 * it is in the WANT_SYNC state.
 *
 * If XLOG_ICL_NEED_FUA is already set on the iclog, we need to ensure that the
 * log tail is updated correctly. NEED_FUA indicates that the iclog will be
 * written to stable storage, and implies that a commit record is contained
 * within the iclog. We need to ensure that the log tail does not move beyond
 * the tail that the first commit record in the iclog ordered against, otherwise
 * correct recovery of that checkpoint becomes dependent on future operations
 * performed on this iclog.
 *
 * Hence if NEED_FUA is set and the current iclog tail lsn is empty, write the
 * current tail into iclog. Once the iclog tail is set, future operations must
 * not modify it, otherwise they potentially violate ordering constraints for
 * the checkpoint commit that wrote the initial tail lsn value. The tail lsn in
 * the iclog will get zeroed on activation of the iclog after sync, so we
 * always capture the tail lsn on the iclog on the first NEED_FUA release
 * regardless of the number of active reference counts on this iclog.
 */
int
xlog_state_release_iclog(
	struct xlog		*log,
	struct xlog_in_core	*iclog)
{
	xfs_lsn_t		tail_lsn;
	bool			last_ref;

	lockdep_assert_held(&log->l_icloglock);

	trace_xlog_iclog_release(iclog, _RET_IP_);
	/*
	 * Grabbing the current log tail needs to be atomic w.r.t. the writing
	 * of the tail LSN into the iclog so we guarantee that the log tail does
	 * not move between the first time we know that the iclog needs to be
	 * made stable and when we eventually submit it.
	 */
	if ((iclog->ic_state == XLOG_STATE_WANT_SYNC ||
	     (iclog->ic_flags & XLOG_ICL_NEED_FUA)) &&
	    !iclog->ic_header.h_tail_lsn) {
		tail_lsn = xlog_assign_tail_lsn(log->l_mp);
		iclog->ic_header.h_tail_lsn = cpu_to_be64(tail_lsn);
	}

	last_ref = atomic_dec_and_test(&iclog->ic_refcnt);

	if (xlog_is_shutdown(log)) {
		/*
		 * If there are no more references to this iclog, process the
		 * pending iclog callbacks that were waiting on the release of
		 * this iclog.
		 */
		if (last_ref)
			xlog_state_shutdown_callbacks(log);
		return -EIO;
	}

	if (!last_ref)
		return 0;

	if (iclog->ic_state != XLOG_STATE_WANT_SYNC) {
		ASSERT(iclog->ic_state == XLOG_STATE_ACTIVE);
		return 0;
	}

	iclog->ic_state = XLOG_STATE_SYNCING;
	xlog_verify_tail_lsn(log, iclog);
	trace_xlog_iclog_syncing(iclog, _RET_IP_);

	spin_unlock(&log->l_icloglock);
	xlog_sync(log, iclog);
	spin_lock(&log->l_icloglock);
	return 0;
}

/*
 * Mount a log filesystem
 *
 * mp		- ubiquitous xfs mount point structure
 * log_target	- buftarg of on-disk log device
 * blk_offset	- Start block # where block size is 512 bytes (BBSIZE)
 * num_bblocks	- Number of BBSIZE blocks in on-disk log
 *
 * Return error or zero.
 */
int
xfs_log_mount(
	xfs_mount_t	*mp,
	xfs_buftarg_t	*log_target,
	xfs_daddr_t	blk_offset,
	int		num_bblks)
{
	struct xlog	*log;
	bool		fatal = xfs_has_crc(mp);
	int		error = 0;
	int		min_logfsbs;

	if (!xfs_has_norecovery(mp)) {
		xfs_notice(mp, "Mounting V%d Filesystem",
			   XFS_SB_VERSION_NUM(&mp->m_sb));
	} else {
		xfs_notice(mp,
"Mounting V%d filesystem in no-recovery mode. Filesystem will be inconsistent.",
			   XFS_SB_VERSION_NUM(&mp->m_sb));
		ASSERT(xfs_is_readonly(mp));
	}

	log = xlog_alloc_log(mp, log_target, blk_offset, num_bblks);
	if (IS_ERR(log)) {
		error = PTR_ERR(log);
		goto out;
	}
	mp->m_log = log;

	/*
	 * Validate the given log space and drop a critical message via syslog
	 * if the log size is too small that would lead to some unexpected
	 * situations in transaction log space reservation stage.
	 *
	 * Note: we can't just reject the mount if the validation fails.  This
	 * would mean that people would have to downgrade their kernel just to
	 * remedy the situation as there is no way to grow the log (short of
	 * black magic surgery with xfs_db).
	 *
	 * We can, however, reject mounts for CRC format filesystems, as the
	 * mkfs binary being used to make the filesystem should never create a
	 * filesystem with a log that is too small.
	 */
	min_logfsbs = xfs_log_calc_minimum_size(mp);

	if (mp->m_sb.sb_logblocks < min_logfsbs) {
		xfs_warn(mp,
		"Log size %d blocks too small, minimum size is %d blocks",
			 mp->m_sb.sb_logblocks, min_logfsbs);
		error = -EINVAL;
	} else if (mp->m_sb.sb_logblocks > XFS_MAX_LOG_BLOCKS) {
		xfs_warn(mp,
		"Log size %d blocks too large, maximum size is %lld blocks",
			 mp->m_sb.sb_logblocks, XFS_MAX_LOG_BLOCKS);
		error = -EINVAL;
	} else if (XFS_FSB_TO_B(mp, mp->m_sb.sb_logblocks) > XFS_MAX_LOG_BYTES) {
		xfs_warn(mp,
		"log size %lld bytes too large, maximum size is %lld bytes",
			 XFS_FSB_TO_B(mp, mp->m_sb.sb_logblocks),
			 XFS_MAX_LOG_BYTES);
		error = -EINVAL;
	} else if (mp->m_sb.sb_logsunit > 1 &&
		   mp->m_sb.sb_logsunit % mp->m_sb.sb_blocksize) {
		xfs_warn(mp,
		"log stripe unit %u bytes must be a multiple of block size",
			 mp->m_sb.sb_logsunit);
		error = -EINVAL;
		fatal = true;
	}
	if (error) {
		/*
		 * Log check errors are always fatal on v5; or whenever bad
		 * metadata leads to a crash.
		 */
		if (fatal) {
			xfs_crit(mp, "AAIEEE! Log failed size checks. Abort!");
			ASSERT(0);
			goto out_free_log;
		}
		xfs_crit(mp, "Log size out of supported range.");
		xfs_crit(mp,
"Continuing onwards, but if log hangs are experienced then please report this message in the bug report.");
	}

	/*
	 * Initialize the AIL now we have a log.
	 */
	error = xfs_trans_ail_init(mp);
	if (error) {
		xfs_warn(mp, "AIL initialisation failed: error %d", error);
		goto out_free_log;
	}
	log->l_ailp = mp->m_ail;

	/*
	 * skip log recovery on a norecovery mount.  pretend it all
	 * just worked.
	 */
	if (!xfs_has_norecovery(mp)) {
		/*
		 * log recovery ignores readonly state and so we need to clear
		 * mount-based read only state so it can write to disk.
		 */
		bool	readonly = test_and_clear_bit(XFS_OPSTATE_READONLY,
						&mp->m_opstate);
		error = xlog_recover(log);
		if (readonly)
			set_bit(XFS_OPSTATE_READONLY, &mp->m_opstate);
		if (error) {
			xfs_warn(mp, "log mount/recovery failed: error %d",
				error);
			xlog_recover_cancel(log);
			goto out_destroy_ail;
		}
	}

	error = xfs_sysfs_init(&log->l_kobj, &xfs_log_ktype, &mp->m_kobj,
			       "log");
	if (error)
		goto out_destroy_ail;

	/* Normal transactions can now occur */
	clear_bit(XLOG_ACTIVE_RECOVERY, &log->l_opstate);

	/*
	 * Now the log has been fully initialised and we know were our
	 * space grant counters are, we can initialise the permanent ticket
	 * needed for delayed logging to work.
	 */
	xlog_cil_init_post_recovery(log);

	return 0;

out_destroy_ail:
	xfs_trans_ail_destroy(mp);
out_free_log:
	xlog_dealloc_log(log);
out:
	return error;
}

/*
 * Finish the recovery of the file system.  This is separate from the
 * xfs_log_mount() call, because it depends on the code in xfs_mountfs() to read
 * in the root and real-time bitmap inodes between calling xfs_log_mount() and
 * here.
 *
 * If we finish recovery successfully, start the background log work. If we are
 * not doing recovery, then we have a RO filesystem and we don't need to start
 * it.
 */
int
xfs_log_mount_finish(
	struct xfs_mount	*mp)
{
	struct xlog		*log = mp->m_log;
	bool			readonly;
	int			error = 0;

	if (xfs_has_norecovery(mp)) {
		ASSERT(xfs_is_readonly(mp));
		return 0;
	}

	/*
	 * log recovery ignores readonly state and so we need to clear
	 * mount-based read only state so it can write to disk.
	 */
	readonly = test_and_clear_bit(XFS_OPSTATE_READONLY, &mp->m_opstate);

	/*
	 * During the second phase of log recovery, we need iget and
	 * iput to behave like they do for an active filesystem.
	 * xfs_fs_drop_inode needs to be able to prevent the deletion
	 * of inodes before we're done replaying log items on those
	 * inodes.  Turn it off immediately after recovery finishes
	 * so that we don't leak the quota inodes if subsequent mount
	 * activities fail.
	 *
	 * We let all inodes involved in redo item processing end up on
	 * the LRU instead of being evicted immediately so that if we do
	 * something to an unlinked inode, the irele won't cause
	 * premature truncation and freeing of the inode, which results
	 * in log recovery failure.  We have to evict the unreferenced
	 * lru inodes after clearing SB_ACTIVE because we don't
	 * otherwise clean up the lru if there's a subsequent failure in
	 * xfs_mountfs, which leads to us leaking the inodes if nothing
	 * else (e.g. quotacheck) references the inodes before the
	 * mount failure occurs.
	 */
	mp->m_super->s_flags |= SB_ACTIVE;
	xfs_log_work_queue(mp);
	if (xlog_recovery_needed(log))
		error = xlog_recover_finish(log);
	mp->m_super->s_flags &= ~SB_ACTIVE;
	evict_inodes(mp->m_super);

	/*
	 * Drain the buffer LRU after log recovery. This is required for v4
	 * filesystems to avoid leaving around buffers with NULL verifier ops,
	 * but we do it unconditionally to make sure we're always in a clean
	 * cache state after mount.
	 *
	 * Don't push in the error case because the AIL may have pending intents
	 * that aren't removed until recovery is cancelled.
	 */
	if (xlog_recovery_needed(log)) {
		if (!error) {
			xfs_log_force(mp, XFS_LOG_SYNC);
			xfs_ail_push_all_sync(mp->m_ail);
		}
		xfs_notice(mp, "Ending recovery (logdev: %s)",
				mp->m_logname ? mp->m_logname : "internal");
	} else {
		xfs_info(mp, "Ending clean mount");
	}
	xfs_buftarg_drain(mp->m_ddev_targp);

	clear_bit(XLOG_RECOVERY_NEEDED, &log->l_opstate);
	if (readonly)
		set_bit(XFS_OPSTATE_READONLY, &mp->m_opstate);

	/* Make sure the log is dead if we're returning failure. */
	ASSERT(!error || xlog_is_shutdown(log));

	return error;
}

/*
 * The mount has failed. Cancel the recovery if it hasn't completed and destroy
 * the log.
 */
void
xfs_log_mount_cancel(
	struct xfs_mount	*mp)
{
	xlog_recover_cancel(mp->m_log);
	xfs_log_unmount(mp);
}

/*
 * Flush out the iclog to disk ensuring that device caches are flushed and
 * the iclog hits stable storage before any completion waiters are woken.
 */
static inline int
xlog_force_iclog(
	struct xlog_in_core	*iclog)
{
	atomic_inc(&iclog->ic_refcnt);
	iclog->ic_flags |= XLOG_ICL_NEED_FLUSH | XLOG_ICL_NEED_FUA;
	if (iclog->ic_state == XLOG_STATE_ACTIVE)
		xlog_state_switch_iclogs(iclog->ic_log, iclog, 0);
	return xlog_state_release_iclog(iclog->ic_log, iclog);
}

/*
 * Wait for the iclog and all prior iclogs to be written disk as required by the
 * log force state machine. Waiting on ic_force_wait ensures iclog completions
 * have been ordered and callbacks run before we are woken here, hence
 * guaranteeing that all the iclogs up to this one are on stable storage.
 */
int
xlog_wait_on_iclog(
	struct xlog_in_core	*iclog)
		__releases(iclog->ic_log->l_icloglock)
{
	struct xlog		*log = iclog->ic_log;

	trace_xlog_iclog_wait_on(iclog, _RET_IP_);
	if (!xlog_is_shutdown(log) &&
	    iclog->ic_state != XLOG_STATE_ACTIVE &&
	    iclog->ic_state != XLOG_STATE_DIRTY) {
		XFS_STATS_INC(log->l_mp, xs_log_force_sleep);
		xlog_wait(&iclog->ic_force_wait, &log->l_icloglock);
	} else {
		spin_unlock(&log->l_icloglock);
	}

	if (xlog_is_shutdown(log))
		return -EIO;
	return 0;
}

/*
 * Write out an unmount record using the ticket provided. We have to account for
 * the data space used in the unmount ticket as this write is not done from a
 * transaction context that has already done the accounting for us.
 */
static int
xlog_write_unmount_record(
	struct xlog		*log,
	struct xlog_ticket	*ticket)
{
	struct  {
		struct xlog_op_header ophdr;
		struct xfs_unmount_log_format ulf;
	} unmount_rec = {
		.ophdr = {
			.oh_clientid = XFS_LOG,
			.oh_tid = cpu_to_be32(ticket->t_tid),
			.oh_flags = XLOG_UNMOUNT_TRANS,
		},
		.ulf = {
			.magic = XLOG_UNMOUNT_TYPE,
		},
	};
	struct xfs_log_iovec reg = {
		.i_addr = &unmount_rec,
		.i_len = sizeof(unmount_rec),
		.i_type = XLOG_REG_TYPE_UNMOUNT,
	};
	struct xfs_log_vec vec = {
		.lv_niovecs = 1,
		.lv_iovecp = &reg,
	};

	BUILD_BUG_ON((sizeof(struct xlog_op_header) +
		      sizeof(struct xfs_unmount_log_format)) !=
							sizeof(unmount_rec));

	/* account for space used by record data */
	ticket->t_curr_res -= sizeof(unmount_rec);

	return xlog_write(log, NULL, &vec, ticket, reg.i_len);
}

/*
 * Mark the filesystem clean by writing an unmount record to the head of the
 * log.
 */
static void
xlog_unmount_write(
	struct xlog		*log)
{
	struct xfs_mount	*mp = log->l_mp;
	struct xlog_in_core	*iclog;
	struct xlog_ticket	*tic = NULL;
	int			error;

	error = xfs_log_reserve(mp, 600, 1, &tic, 0);
	if (error)
		goto out_err;

	error = xlog_write_unmount_record(log, tic);
	/*
	 * At this point, we're umounting anyway, so there's no point in
	 * transitioning log state to shutdown. Just continue...
	 */
out_err:
	if (error)
		xfs_alert(mp, "%s: unmount record failed", __func__);

	spin_lock(&log->l_icloglock);
	iclog = log->l_iclog;
	error = xlog_force_iclog(iclog);
	xlog_wait_on_iclog(iclog);

	if (tic) {
		trace_xfs_log_umount_write(log, tic);
		xfs_log_ticket_ungrant(log, tic);
	}
}

static void
xfs_log_unmount_verify_iclog(
	struct xlog		*log)
{
	struct xlog_in_core	*iclog = log->l_iclog;

	do {
		ASSERT(iclog->ic_state == XLOG_STATE_ACTIVE);
		ASSERT(iclog->ic_offset == 0);
	} while ((iclog = iclog->ic_next) != log->l_iclog);
}

/*
 * Unmount record used to have a string "Unmount filesystem--" in the
 * data section where the "Un" was really a magic number (XLOG_UNMOUNT_TYPE).
 * We just write the magic number now since that particular field isn't
 * currently architecture converted and "Unmount" is a bit foo.
 * As far as I know, there weren't any dependencies on the old behaviour.
 */
static void
xfs_log_unmount_write(
	struct xfs_mount	*mp)
{
	struct xlog		*log = mp->m_log;

	if (!xfs_log_writable(mp))
		return;

	xfs_log_force(mp, XFS_LOG_SYNC);

	if (xlog_is_shutdown(log))
		return;

	/*
	 * If we think the summary counters are bad, avoid writing the unmount
	 * record to force log recovery at next mount, after which the summary
	 * counters will be recalculated.  Refer to xlog_check_unmount_rec for
	 * more details.
	 */
	if (XFS_TEST_ERROR(xfs_fs_has_sickness(mp, XFS_SICK_FS_COUNTERS), mp,
			XFS_ERRTAG_FORCE_SUMMARY_RECALC)) {
		xfs_alert(mp, "%s: will fix summary counters at next mount",
				__func__);
		return;
	}

	xfs_log_unmount_verify_iclog(log);
	xlog_unmount_write(log);
}

/*
 * Empty the log for unmount/freeze.
 *
 * To do this, we first need to shut down the background log work so it is not
 * trying to cover the log as we clean up. We then need to unpin all objects in
 * the log so we can then flush them out. Once they have completed their IO and
 * run the callbacks removing themselves from the AIL, we can cover the log.
 */
int
xfs_log_quiesce(
	struct xfs_mount	*mp)
{
	/*
	 * Clear log incompat features since we're quiescing the log.  Report
	 * failures, though it's not fatal to have a higher log feature
	 * protection level than the log contents actually require.
	 */
	if (xfs_clear_incompat_log_features(mp)) {
		int error;

		error = xfs_sync_sb(mp, false);
		if (error)
			xfs_warn(mp,
	"Failed to clear log incompat features on quiesce");
	}

	cancel_delayed_work_sync(&mp->m_log->l_work);
	xfs_log_force(mp, XFS_LOG_SYNC);

	/*
	 * The superblock buffer is uncached and while xfs_ail_push_all_sync()
	 * will push it, xfs_buftarg_wait() will not wait for it. Further,
	 * xfs_buf_iowait() cannot be used because it was pushed with the
	 * XBF_ASYNC flag set, so we need to use a lock/unlock pair to wait for
	 * the IO to complete.
	 */
	xfs_ail_push_all_sync(mp->m_ail);
	xfs_buftarg_wait(mp->m_ddev_targp);
	xfs_buf_lock(mp->m_sb_bp);
	xfs_buf_unlock(mp->m_sb_bp);

	return xfs_log_cover(mp);
}

void
xfs_log_clean(
	struct xfs_mount	*mp)
{
	xfs_log_quiesce(mp);
	xfs_log_unmount_write(mp);
}

/*
 * Shut down and release the AIL and Log.
 *
 * During unmount, we need to ensure we flush all the dirty metadata objects
 * from the AIL so that the log is empty before we write the unmount record to
 * the log. Once this is done, we can tear down the AIL and the log.
 */
void
xfs_log_unmount(
	struct xfs_mount	*mp)
{
	xfs_log_clean(mp);

	xfs_buftarg_drain(mp->m_ddev_targp);

	xfs_trans_ail_destroy(mp);

	xfs_sysfs_del(&mp->m_log->l_kobj);

	xlog_dealloc_log(mp->m_log);
}

void
xfs_log_item_init(
	struct xfs_mount	*mp,
	struct xfs_log_item	*item,
	int			type,
	const struct xfs_item_ops *ops)
{
	item->li_log = mp->m_log;
	item->li_ailp = mp->m_ail;
	item->li_type = type;
	item->li_ops = ops;
	item->li_lv = NULL;

	INIT_LIST_HEAD(&item->li_ail);
	INIT_LIST_HEAD(&item->li_cil);
	INIT_LIST_HEAD(&item->li_bio_list);
	INIT_LIST_HEAD(&item->li_trans);
}

/*
 * Wake up processes waiting for log space after we have moved the log tail.
 */
void
xfs_log_space_wake(
	struct xfs_mount	*mp)
{
	struct xlog		*log = mp->m_log;
	int			free_bytes;

	if (xlog_is_shutdown(log))
		return;

	if (!list_empty_careful(&log->l_write_head.waiters)) {
		ASSERT(!xlog_in_recovery(log));

		spin_lock(&log->l_write_head.lock);
		free_bytes = xlog_space_left(log, &log->l_write_head.grant);
		xlog_grant_head_wake(log, &log->l_write_head, &free_bytes);
		spin_unlock(&log->l_write_head.lock);
	}

	if (!list_empty_careful(&log->l_reserve_head.waiters)) {
		ASSERT(!xlog_in_recovery(log));

		spin_lock(&log->l_reserve_head.lock);
		free_bytes = xlog_space_left(log, &log->l_reserve_head.grant);
		xlog_grant_head_wake(log, &log->l_reserve_head, &free_bytes);
		spin_unlock(&log->l_reserve_head.lock);
	}
}

/*
 * Determine if we have a transaction that has gone to disk that needs to be
 * covered. To begin the transition to the idle state firstly the log needs to
 * be idle. That means the CIL, the AIL and the iclogs needs to be empty before
 * we start attempting to cover the log.
 *
 * Only if we are then in a state where covering is needed, the caller is
 * informed that dummy transactions are required to move the log into the idle
 * state.
 *
 * If there are any items in the AIl or CIL, then we do not want to attempt to
 * cover the log as we may be in a situation where there isn't log space
 * available to run a dummy transaction and this can lead to deadlocks when the
 * tail of the log is pinned by an item that is modified in the CIL.  Hence
 * there's no point in running a dummy transaction at this point because we
 * can't start trying to idle the log until both the CIL and AIL are empty.
 */
static bool
xfs_log_need_covered(
	struct xfs_mount	*mp)
{
	struct xlog		*log = mp->m_log;
	bool			needed = false;

	if (!xlog_cil_empty(log))
		return false;

	spin_lock(&log->l_icloglock);
	switch (log->l_covered_state) {
	case XLOG_STATE_COVER_DONE:
	case XLOG_STATE_COVER_DONE2:
	case XLOG_STATE_COVER_IDLE:
		break;
	case XLOG_STATE_COVER_NEED:
	case XLOG_STATE_COVER_NEED2:
		if (xfs_ail_min_lsn(log->l_ailp))
			break;
		if (!xlog_iclogs_empty(log))
			break;

		needed = true;
		if (log->l_covered_state == XLOG_STATE_COVER_NEED)
			log->l_covered_state = XLOG_STATE_COVER_DONE;
		else
			log->l_covered_state = XLOG_STATE_COVER_DONE2;
		break;
	default:
		needed = true;
		break;
	}
	spin_unlock(&log->l_icloglock);
	return needed;
}

/*
 * Explicitly cover the log. This is similar to background log covering but
 * intended for usage in quiesce codepaths. The caller is responsible to ensure
 * the log is idle and suitable for covering. The CIL, iclog buffers and AIL
 * must all be empty.
 */
static int
xfs_log_cover(
	struct xfs_mount	*mp)
{
	int			error = 0;
	bool			need_covered;

	ASSERT((xlog_cil_empty(mp->m_log) && xlog_iclogs_empty(mp->m_log) &&
	        !xfs_ail_min_lsn(mp->m_log->l_ailp)) ||
		xlog_is_shutdown(mp->m_log));

	if (!xfs_log_writable(mp))
		return 0;

	/*
	 * xfs_log_need_covered() is not idempotent because it progresses the
	 * state machine if the log requires covering. Therefore, we must call
	 * this function once and use the result until we've issued an sb sync.
	 * Do so first to make that abundantly clear.
	 *
	 * Fall into the covering sequence if the log needs covering or the
	 * mount has lazy superblock accounting to sync to disk. The sb sync
	 * used for covering accumulates the in-core counters, so covering
	 * handles this for us.
	 */
	need_covered = xfs_log_need_covered(mp);
	if (!need_covered && !xfs_has_lazysbcount(mp))
		return 0;

	/*
	 * To cover the log, commit the superblock twice (at most) in
	 * independent checkpoints. The first serves as a reference for the
	 * tail pointer. The sync transaction and AIL push empties the AIL and
	 * updates the in-core tail to the LSN of the first checkpoint. The
	 * second commit updates the on-disk tail with the in-core LSN,
	 * covering the log. Push the AIL one more time to leave it empty, as
	 * we found it.
	 */
	do {
		error = xfs_sync_sb(mp, true);
		if (error)
			break;
		xfs_ail_push_all_sync(mp->m_ail);
	} while (xfs_log_need_covered(mp));

	return error;
}

/*
 * We may be holding the log iclog lock upon entering this routine.
 */
xfs_lsn_t
xlog_assign_tail_lsn_locked(
	struct xfs_mount	*mp)
{
	struct xlog		*log = mp->m_log;
	struct xfs_log_item	*lip;
	xfs_lsn_t		tail_lsn;

	assert_spin_locked(&mp->m_ail->ail_lock);

	/*
	 * To make sure we always have a valid LSN for the log tail we keep
	 * track of the last LSN which was committed in log->l_last_sync_lsn,
	 * and use that when the AIL was empty.
	 */
	lip = xfs_ail_min(mp->m_ail);
	if (lip)
		tail_lsn = lip->li_lsn;
	else
		tail_lsn = atomic64_read(&log->l_last_sync_lsn);
	trace_xfs_log_assign_tail_lsn(log, tail_lsn);
	atomic64_set(&log->l_tail_lsn, tail_lsn);
	return tail_lsn;
}

xfs_lsn_t
xlog_assign_tail_lsn(
	struct xfs_mount	*mp)
{
	xfs_lsn_t		tail_lsn;

	spin_lock(&mp->m_ail->ail_lock);
	tail_lsn = xlog_assign_tail_lsn_locked(mp);
	spin_unlock(&mp->m_ail->ail_lock);

	return tail_lsn;
}

/*
 * Return the space in the log between the tail and the head.  The head
 * is passed in the cycle/bytes formal parms.  In the special case where
 * the reserve head has wrapped passed the tail, this calculation is no
 * longer valid.  In this case, just return 0 which means there is no space
 * in the log.  This works for all places where this function is called
 * with the reserve head.  Of course, if the write head were to ever
 * wrap the tail, we should blow up.  Rather than catch this case here,
 * we depend on other ASSERTions in other parts of the code.   XXXmiken
 *
 * If reservation head is behind the tail, we have a problem. Warn about it,
 * but then treat it as if the log is empty.
 *
 * If the log is shut down, the head and tail may be invalid or out of whack, so
 * shortcut invalidity asserts in this case so that we don't trigger them
 * falsely.
 */
STATIC int
xlog_space_left(
	struct xlog	*log,
	atomic64_t	*head)
{
	int		tail_bytes;
	int		tail_cycle;
	int		head_cycle;
	int		head_bytes;

	xlog_crack_grant_head(head, &head_cycle, &head_bytes);
	xlog_crack_atomic_lsn(&log->l_tail_lsn, &tail_cycle, &tail_bytes);
	tail_bytes = BBTOB(tail_bytes);
	if (tail_cycle == head_cycle && head_bytes >= tail_bytes)
		return log->l_logsize - (head_bytes - tail_bytes);
	if (tail_cycle + 1 < head_cycle)
		return 0;

	/* Ignore potential inconsistency when shutdown. */
	if (xlog_is_shutdown(log))
		return log->l_logsize;

	if (tail_cycle < head_cycle) {
		ASSERT(tail_cycle == (head_cycle - 1));
		return tail_bytes - head_bytes;
	}

	/*
	 * The reservation head is behind the tail. In this case we just want to
	 * return the size of the log as the amount of space left.
	 */
	xfs_alert(log->l_mp, "xlog_space_left: head behind tail");
	xfs_alert(log->l_mp, "  tail_cycle = %d, tail_bytes = %d",
		  tail_cycle, tail_bytes);
	xfs_alert(log->l_mp, "  GH   cycle = %d, GH   bytes = %d",
		  head_cycle, head_bytes);
	ASSERT(0);
	return log->l_logsize;
}


static void
xlog_ioend_work(
	struct work_struct	*work)
{
	struct xlog_in_core     *iclog =
		container_of(work, struct xlog_in_core, ic_end_io_work);
	struct xlog		*log = iclog->ic_log;
	int			error;

	error = blk_status_to_errno(iclog->ic_bio.bi_status);
#ifdef DEBUG
	/* treat writes with injected CRC errors as failed */
	if (iclog->ic_fail_crc)
		error = -EIO;
#endif

	/*
	 * Race to shutdown the filesystem if we see an error.
	 */
	if (XFS_TEST_ERROR(error, log->l_mp, XFS_ERRTAG_IODONE_IOERR)) {
		xfs_alert(log->l_mp, "log I/O error %d", error);
		xlog_force_shutdown(log, SHUTDOWN_LOG_IO_ERROR);
	}

	xlog_state_done_syncing(iclog);
	bio_uninit(&iclog->ic_bio);

	/*
	 * Drop the lock to signal that we are done. Nothing references the
	 * iclog after this, so an unmount waiting on this lock can now tear it
	 * down safely. As such, it is unsafe to reference the iclog after the
	 * unlock as we could race with it being freed.
	 */
	up(&iclog->ic_sema);
}

/*
 * Return size of each in-core log record buffer.
 *
 * All machines get 8 x 32kB buffers by default, unless tuned otherwise.
 *
 * If the filesystem blocksize is too large, we may need to choose a
 * larger size since the directory code currently logs entire blocks.
 */
STATIC void
xlog_get_iclog_buffer_size(
	struct xfs_mount	*mp,
	struct xlog		*log)
{
	if (mp->m_logbufs <= 0)
		mp->m_logbufs = XLOG_MAX_ICLOGS;
	if (mp->m_logbsize <= 0)
		mp->m_logbsize = XLOG_BIG_RECORD_BSIZE;

	log->l_iclog_bufs = mp->m_logbufs;
	log->l_iclog_size = mp->m_logbsize;

	/*
	 * # headers = size / 32k - one header holds cycles from 32k of data.
	 */
	log->l_iclog_heads =
		DIV_ROUND_UP(mp->m_logbsize, XLOG_HEADER_CYCLE_SIZE);
	log->l_iclog_hsize = log->l_iclog_heads << BBSHIFT;
}

void
xfs_log_work_queue(
	struct xfs_mount        *mp)
{
	queue_delayed_work(mp->m_sync_workqueue, &mp->m_log->l_work,
				msecs_to_jiffies(xfs_syncd_centisecs * 10));
}

/*
 * Clear the log incompat flags if we have the opportunity.
 *
 * This only happens if we're about to log the second dummy transaction as part
 * of covering the log and we can get the log incompat feature usage lock.
 */
static inline void
xlog_clear_incompat(
	struct xlog		*log)
{
	struct xfs_mount	*mp = log->l_mp;

	if (!xfs_sb_has_incompat_log_feature(&mp->m_sb,
				XFS_SB_FEAT_INCOMPAT_LOG_ALL))
		return;

	if (log->l_covered_state != XLOG_STATE_COVER_DONE2)
		return;

	if (!down_write_trylock(&log->l_incompat_users))
		return;

	xfs_clear_incompat_log_features(mp);
	up_write(&log->l_incompat_users);
}

/*
 * Every sync period we need to unpin all items in the AIL and push them to
 * disk. If there is nothing dirty, then we might need to cover the log to
 * indicate that the filesystem is idle.
 */
static void
xfs_log_worker(
	struct work_struct	*work)
{
	struct xlog		*log = container_of(to_delayed_work(work),
						struct xlog, l_work);
	struct xfs_mount	*mp = log->l_mp;

	/* dgc: errors ignored - not fatal and nowhere to report them */
	if (xfs_fs_writable(mp, SB_FREEZE_WRITE) && xfs_log_need_covered(mp)) {
		/*
		 * Dump a transaction into the log that contains no real change.
		 * This is needed to stamp the current tail LSN into the log
		 * during the covering operation.
		 *
		 * We cannot use an inode here for this - that will push dirty
		 * state back up into the VFS and then periodic inode flushing
		 * will prevent log covering from making progress. Hence we
		 * synchronously log the superblock instead to ensure the
		 * superblock is immediately unpinned and can be written back.
		 */
		xlog_clear_incompat(log);
		xfs_sync_sb(mp, true);
	} else
		xfs_log_force(mp, 0);

	/* start pushing all the metadata that is currently dirty */
	xfs_ail_push_all(mp->m_ail);

	/* queue us up again */
	xfs_log_work_queue(mp);
}

/*
 * This routine initializes some of the log structure for a given mount point.
 * Its primary purpose is to fill in enough, so recovery can occur.  However,
 * some other stuff may be filled in too.
 */
STATIC struct xlog *
xlog_alloc_log(
	struct xfs_mount	*mp,
	struct xfs_buftarg	*log_target,
	xfs_daddr_t		blk_offset,
	int			num_bblks)
{
	struct xlog		*log;
	xlog_rec_header_t	*head;
	xlog_in_core_t		**iclogp;
	xlog_in_core_t		*iclog, *prev_iclog=NULL;
	int			i;
	int			error = -ENOMEM;
	uint			log2_size = 0;

	log = kmem_zalloc(sizeof(struct xlog), KM_MAYFAIL);
	if (!log) {
		xfs_warn(mp, "Log allocation failed: No memory!");
		goto out;
	}

	log->l_mp	   = mp;
	log->l_targ	   = log_target;
	log->l_logsize     = BBTOB(num_bblks);
	log->l_logBBstart  = blk_offset;
	log->l_logBBsize   = num_bblks;
	log->l_covered_state = XLOG_STATE_COVER_IDLE;
	set_bit(XLOG_ACTIVE_RECOVERY, &log->l_opstate);
	INIT_DELAYED_WORK(&log->l_work, xfs_log_worker);

	log->l_prev_block  = -1;
	/* log->l_tail_lsn = 0x100000000LL; cycle = 1; current block = 0 */
	xlog_assign_atomic_lsn(&log->l_tail_lsn, 1, 0);
	xlog_assign_atomic_lsn(&log->l_last_sync_lsn, 1, 0);
	log->l_curr_cycle  = 1;	    /* 0 is bad since this is initial value */

	if (xfs_has_logv2(mp) && mp->m_sb.sb_logsunit > 1)
		log->l_iclog_roundoff = mp->m_sb.sb_logsunit;
	else
		log->l_iclog_roundoff = BBSIZE;

	xlog_grant_head_init(&log->l_reserve_head);
	xlog_grant_head_init(&log->l_write_head);

	error = -EFSCORRUPTED;
	if (xfs_has_sector(mp)) {
	        log2_size = mp->m_sb.sb_logsectlog;
		if (log2_size < BBSHIFT) {
			xfs_warn(mp, "Log sector size too small (0x%x < 0x%x)",
				log2_size, BBSHIFT);
			goto out_free_log;
		}

	        log2_size -= BBSHIFT;
		if (log2_size > mp->m_sectbb_log) {
			xfs_warn(mp, "Log sector size too large (0x%x > 0x%x)",
				log2_size, mp->m_sectbb_log);
			goto out_free_log;
		}

		/* for larger sector sizes, must have v2 or external log */
		if (log2_size && log->l_logBBstart > 0 &&
			    !xfs_has_logv2(mp)) {
			xfs_warn(mp,
		"log sector size (0x%x) invalid for configuration.",
				log2_size);
			goto out_free_log;
		}
	}
	log->l_sectBBsize = 1 << log2_size;

	init_rwsem(&log->l_incompat_users);

	xlog_get_iclog_buffer_size(mp, log);

	spin_lock_init(&log->l_icloglock);
	init_waitqueue_head(&log->l_flush_wait);

	iclogp = &log->l_iclog;
	/*
	 * The amount of memory to allocate for the iclog structure is
	 * rather funky due to the way the structure is defined.  It is
	 * done this way so that we can use different sizes for machines
	 * with different amounts of memory.  See the definition of
	 * xlog_in_core_t in xfs_log_priv.h for details.
	 */
	ASSERT(log->l_iclog_size >= 4096);
	for (i = 0; i < log->l_iclog_bufs; i++) {
		size_t bvec_size = howmany(log->l_iclog_size, PAGE_SIZE) *
				sizeof(struct bio_vec);

		iclog = kmem_zalloc(sizeof(*iclog) + bvec_size, KM_MAYFAIL);
		if (!iclog)
			goto out_free_iclog;

		*iclogp = iclog;
		iclog->ic_prev = prev_iclog;
		prev_iclog = iclog;

		iclog->ic_data = kvzalloc(log->l_iclog_size,
				GFP_KERNEL | __GFP_RETRY_MAYFAIL);
		if (!iclog->ic_data)
			goto out_free_iclog;
		head = &iclog->ic_header;
		memset(head, 0, sizeof(xlog_rec_header_t));
		head->h_magicno = cpu_to_be32(XLOG_HEADER_MAGIC_NUM);
		head->h_version = cpu_to_be32(
			xfs_has_logv2(log->l_mp) ? 2 : 1);
		head->h_size = cpu_to_be32(log->l_iclog_size);
		/* new fields */
		head->h_fmt = cpu_to_be32(XLOG_FMT);
		memcpy(&head->h_fs_uuid, &mp->m_sb.sb_uuid, sizeof(uuid_t));

		iclog->ic_size = log->l_iclog_size - log->l_iclog_hsize;
		iclog->ic_state = XLOG_STATE_ACTIVE;
		iclog->ic_log = log;
		atomic_set(&iclog->ic_refcnt, 0);
		INIT_LIST_HEAD(&iclog->ic_callbacks);
		iclog->ic_datap = (void *)iclog->ic_data + log->l_iclog_hsize;

		init_waitqueue_head(&iclog->ic_force_wait);
		init_waitqueue_head(&iclog->ic_write_wait);
		INIT_WORK(&iclog->ic_end_io_work, xlog_ioend_work);
		sema_init(&iclog->ic_sema, 1);

		iclogp = &iclog->ic_next;
	}
	*iclogp = log->l_iclog;			/* complete ring */
	log->l_iclog->ic_prev = prev_iclog;	/* re-write 1st prev ptr */

	log->l_ioend_workqueue = alloc_workqueue("xfs-log/%s",
			XFS_WQFLAGS(WQ_FREEZABLE | WQ_MEM_RECLAIM |
				    WQ_HIGHPRI),
			0, mp->m_super->s_id);
	if (!log->l_ioend_workqueue)
		goto out_free_iclog;

	error = xlog_cil_init(log);
	if (error)
		goto out_destroy_workqueue;
	return log;

out_destroy_workqueue:
	destroy_workqueue(log->l_ioend_workqueue);
out_free_iclog:
	for (iclog = log->l_iclog; iclog; iclog = prev_iclog) {
		prev_iclog = iclog->ic_next;
		kmem_free(iclog->ic_data);
		kmem_free(iclog);
		if (prev_iclog == log->l_iclog)
			break;
	}
out_free_log:
	kmem_free(log);
out:
	return ERR_PTR(error);
}	/* xlog_alloc_log */

/*
 * Compute the LSN that we'd need to push the log tail towards in order to have
 * (a) enough on-disk log space to log the number of bytes specified, (b) at
 * least 25% of the log space free, and (c) at least 256 blocks free.  If the
 * log free space already meets all three thresholds, this function returns
 * NULLCOMMITLSN.
 */
xfs_lsn_t
xlog_grant_push_threshold(
	struct xlog	*log,
	int		need_bytes)
{
	xfs_lsn_t	threshold_lsn = 0;
	xfs_lsn_t	last_sync_lsn;
	int		free_blocks;
	int		free_bytes;
	int		threshold_block;
	int		threshold_cycle;
	int		free_threshold;

	ASSERT(BTOBB(need_bytes) < log->l_logBBsize);

	free_bytes = xlog_space_left(log, &log->l_reserve_head.grant);
	free_blocks = BTOBBT(free_bytes);

	/*
	 * Set the threshold for the minimum number of free blocks in the
	 * log to the maximum of what the caller needs, one quarter of the
	 * log, and 256 blocks.
	 */
	free_threshold = BTOBB(need_bytes);
	free_threshold = max(free_threshold, (log->l_logBBsize >> 2));
	free_threshold = max(free_threshold, 256);
	if (free_blocks >= free_threshold)
		return NULLCOMMITLSN;

	xlog_crack_atomic_lsn(&log->l_tail_lsn, &threshold_cycle,
						&threshold_block);
	threshold_block += free_threshold;
	if (threshold_block >= log->l_logBBsize) {
		threshold_block -= log->l_logBBsize;
		threshold_cycle += 1;
	}
	threshold_lsn = xlog_assign_lsn(threshold_cycle,
					threshold_block);
	/*
	 * Don't pass in an lsn greater than the lsn of the last
	 * log record known to be on disk. Use a snapshot of the last sync lsn
	 * so that it doesn't change between the compare and the set.
	 */
	last_sync_lsn = atomic64_read(&log->l_last_sync_lsn);
	if (XFS_LSN_CMP(threshold_lsn, last_sync_lsn) > 0)
		threshold_lsn = last_sync_lsn;

	return threshold_lsn;
}

/*
 * Push the tail of the log if we need to do so to maintain the free log space
 * thresholds set out by xlog_grant_push_threshold.  We may need to adopt a
 * policy which pushes on an lsn which is further along in the log once we
 * reach the high water mark.  In this manner, we would be creating a low water
 * mark.
 */
STATIC void
xlog_grant_push_ail(
	struct xlog	*log,
	int		need_bytes)
{
	xfs_lsn_t	threshold_lsn;

	threshold_lsn = xlog_grant_push_threshold(log, need_bytes);
	if (threshold_lsn == NULLCOMMITLSN || xlog_is_shutdown(log))
		return;

	/*
	 * Get the transaction layer to kick the dirty buffers out to
	 * disk asynchronously. No point in trying to do this if
	 * the filesystem is shutting down.
	 */
	xfs_ail_push(log->l_ailp, threshold_lsn);
}

/*
 * Stamp cycle number in every block
 */
STATIC void
xlog_pack_data(
	struct xlog		*log,
	struct xlog_in_core	*iclog,
	int			roundoff)
{
	int			i, j, k;
	int			size = iclog->ic_offset + roundoff;
	__be32			cycle_lsn;
	char			*dp;

	cycle_lsn = CYCLE_LSN_DISK(iclog->ic_header.h_lsn);

	dp = iclog->ic_datap;
	for (i = 0; i < BTOBB(size); i++) {
		if (i >= (XLOG_HEADER_CYCLE_SIZE / BBSIZE))
			break;
		iclog->ic_header.h_cycle_data[i] = *(__be32 *)dp;
		*(__be32 *)dp = cycle_lsn;
		dp += BBSIZE;
	}

	if (xfs_has_logv2(log->l_mp)) {
		xlog_in_core_2_t *xhdr = iclog->ic_data;

		for ( ; i < BTOBB(size); i++) {
			j = i / (XLOG_HEADER_CYCLE_SIZE / BBSIZE);
			k = i % (XLOG_HEADER_CYCLE_SIZE / BBSIZE);
			xhdr[j].hic_xheader.xh_cycle_data[k] = *(__be32 *)dp;
			*(__be32 *)dp = cycle_lsn;
			dp += BBSIZE;
		}

		for (i = 1; i < log->l_iclog_heads; i++)
			xhdr[i].hic_xheader.xh_cycle = cycle_lsn;
	}
}

/*
 * Calculate the checksum for a log buffer.
 *
 * This is a little more complicated than it should be because the various
 * headers and the actual data are non-contiguous.
 */
__le32
xlog_cksum(
	struct xlog		*log,
	struct xlog_rec_header	*rhead,
	char			*dp,
	int			size)
{
	uint32_t		crc;

	/* first generate the crc for the record header ... */
	crc = xfs_start_cksum_update((char *)rhead,
			      sizeof(struct xlog_rec_header),
			      offsetof(struct xlog_rec_header, h_crc));

	/* ... then for additional cycle data for v2 logs ... */
	if (xfs_has_logv2(log->l_mp)) {
		union xlog_in_core2 *xhdr = (union xlog_in_core2 *)rhead;
		int		i;
		int		xheads;

		xheads = DIV_ROUND_UP(size, XLOG_HEADER_CYCLE_SIZE);

		for (i = 1; i < xheads; i++) {
			crc = crc32c(crc, &xhdr[i].hic_xheader,
				     sizeof(struct xlog_rec_ext_header));
		}
	}

	/* ... and finally for the payload */
	crc = crc32c(crc, dp, size);

	return xfs_end_cksum(crc);
}

static void
xlog_bio_end_io(
	struct bio		*bio)
{
	struct xlog_in_core	*iclog = bio->bi_private;

	queue_work(iclog->ic_log->l_ioend_workqueue,
		   &iclog->ic_end_io_work);
}

static int
xlog_map_iclog_data(
	struct bio		*bio,
	void			*data,
	size_t			count)
{
	do {
		struct page	*page = kmem_to_page(data);
		unsigned int	off = offset_in_page(data);
		size_t		len = min_t(size_t, count, PAGE_SIZE - off);

		if (bio_add_page(bio, page, len, off) != len)
			return -EIO;

		data += len;
		count -= len;
	} while (count);

	return 0;
}

STATIC void
xlog_write_iclog(
	struct xlog		*log,
	struct xlog_in_core	*iclog,
	uint64_t		bno,
	unsigned int		count)
{
	ASSERT(bno < log->l_logBBsize);
	trace_xlog_iclog_write(iclog, _RET_IP_);

	/*
	 * We lock the iclogbufs here so that we can serialise against I/O
	 * completion during unmount.  We might be processing a shutdown
	 * triggered during unmount, and that can occur asynchronously to the
	 * unmount thread, and hence we need to ensure that completes before
	 * tearing down the iclogbufs.  Hence we need to hold the buffer lock
	 * across the log IO to archieve that.
	 */
	down(&iclog->ic_sema);
	if (xlog_is_shutdown(log)) {
		/*
		 * It would seem logical to return EIO here, but we rely on
		 * the log state machine to propagate I/O errors instead of
		 * doing it here.  We kick of the state machine and unlock
		 * the buffer manually, the code needs to be kept in sync
		 * with the I/O completion path.
		 */
		xlog_state_done_syncing(iclog);
		up(&iclog->ic_sema);
		return;
	}

	/*
	 * We use REQ_SYNC | REQ_IDLE here to tell the block layer the are more
	 * IOs coming immediately after this one. This prevents the block layer
	 * writeback throttle from throttling log writes behind background
	 * metadata writeback and causing priority inversions.
	 */
	bio_init(&iclog->ic_bio, log->l_targ->bt_bdev, iclog->ic_bvec,
		 howmany(count, PAGE_SIZE),
		 REQ_OP_WRITE | REQ_META | REQ_SYNC | REQ_IDLE);
	iclog->ic_bio.bi_iter.bi_sector = log->l_logBBstart + bno;
	iclog->ic_bio.bi_end_io = xlog_bio_end_io;
	iclog->ic_bio.bi_private = iclog;

	if (iclog->ic_flags & XLOG_ICL_NEED_FLUSH) {
		iclog->ic_bio.bi_opf |= REQ_PREFLUSH;
		/*
		 * For external log devices, we also need to flush the data
		 * device cache first to ensure all metadata writeback covered
		 * by the LSN in this iclog is on stable storage. This is slow,
		 * but it *must* complete before we issue the external log IO.
		 */
		if (log->l_targ != log->l_mp->m_ddev_targp)
			blkdev_issue_flush(log->l_mp->m_ddev_targp->bt_bdev);
	}
	if (iclog->ic_flags & XLOG_ICL_NEED_FUA)
		iclog->ic_bio.bi_opf |= REQ_FUA;

	iclog->ic_flags &= ~(XLOG_ICL_NEED_FLUSH | XLOG_ICL_NEED_FUA);

	if (xlog_map_iclog_data(&iclog->ic_bio, iclog->ic_data, count)) {
		xlog_force_shutdown(log, SHUTDOWN_LOG_IO_ERROR);
		return;
	}
	if (is_vmalloc_addr(iclog->ic_data))
		flush_kernel_vmap_range(iclog->ic_data, count);

	/*
	 * If this log buffer would straddle the end of the log we will have
	 * to split it up into two bios, so that we can continue at the start.
	 */
	if (bno + BTOBB(count) > log->l_logBBsize) {
		struct bio *split;

		split = bio_split(&iclog->ic_bio, log->l_logBBsize - bno,
				  GFP_NOIO, &fs_bio_set);
		bio_chain(split, &iclog->ic_bio);
		submit_bio(split);

		/* restart at logical offset zero for the remainder */
		iclog->ic_bio.bi_iter.bi_sector = log->l_logBBstart;
	}

	submit_bio(&iclog->ic_bio);
}

/*
 * We need to bump cycle number for the part of the iclog that is
 * written to the start of the log. Watch out for the header magic
 * number case, though.
 */
static void
xlog_split_iclog(
	struct xlog		*log,
	void			*data,
	uint64_t		bno,
	unsigned int		count)
{
	unsigned int		split_offset = BBTOB(log->l_logBBsize - bno);
	unsigned int		i;

	for (i = split_offset; i < count; i += BBSIZE) {
		uint32_t cycle = get_unaligned_be32(data + i);

		if (++cycle == XLOG_HEADER_MAGIC_NUM)
			cycle++;
		put_unaligned_be32(cycle, data + i);
	}
}

static int
xlog_calc_iclog_size(
	struct xlog		*log,
	struct xlog_in_core	*iclog,
	uint32_t		*roundoff)
{
	uint32_t		count_init, count;

	/* Add for LR header */
	count_init = log->l_iclog_hsize + iclog->ic_offset;
	count = roundup(count_init, log->l_iclog_roundoff);

	*roundoff = count - count_init;

	ASSERT(count >= count_init);
	ASSERT(*roundoff < log->l_iclog_roundoff);
	return count;
}

/*
 * Flush out the in-core log (iclog) to the on-disk log in an asynchronous 
 * fashion.  Previously, we should have moved the current iclog
 * ptr in the log to point to the next available iclog.  This allows further
 * write to continue while this code syncs out an iclog ready to go.
 * Before an in-core log can be written out, the data section must be scanned
 * to save away the 1st word of each BBSIZE block into the header.  We replace
 * it with the current cycle count.  Each BBSIZE block is tagged with the
 * cycle count because there in an implicit assumption that drives will
 * guarantee that entire 512 byte blocks get written at once.  In other words,
 * we can't have part of a 512 byte block written and part not written.  By
 * tagging each block, we will know which blocks are valid when recovering
 * after an unclean shutdown.
 *
 * This routine is single threaded on the iclog.  No other thread can be in
 * this routine with the same iclog.  Changing contents of iclog can there-
 * fore be done without grabbing the state machine lock.  Updating the global
 * log will require grabbing the lock though.
 *
 * The entire log manager uses a logical block numbering scheme.  Only
 * xlog_write_iclog knows about the fact that the log may not start with
 * block zero on a given device.
 */
STATIC void
xlog_sync(
	struct xlog		*log,
	struct xlog_in_core	*iclog)
{
	unsigned int		count;		/* byte count of bwrite */
	unsigned int		roundoff;       /* roundoff to BB or stripe */
	uint64_t		bno;
	unsigned int		size;

	ASSERT(atomic_read(&iclog->ic_refcnt) == 0);
	trace_xlog_iclog_sync(iclog, _RET_IP_);

	count = xlog_calc_iclog_size(log, iclog, &roundoff);

	/* move grant heads by roundoff in sync */
	xlog_grant_add_space(log, &log->l_reserve_head.grant, roundoff);
	xlog_grant_add_space(log, &log->l_write_head.grant, roundoff);

	/* put cycle number in every block */
	xlog_pack_data(log, iclog, roundoff); 

	/* real byte length */
	size = iclog->ic_offset;
	if (xfs_has_logv2(log->l_mp))
		size += roundoff;
	iclog->ic_header.h_len = cpu_to_be32(size);

	XFS_STATS_INC(log->l_mp, xs_log_writes);
	XFS_STATS_ADD(log->l_mp, xs_log_blocks, BTOBB(count));

	bno = BLOCK_LSN(be64_to_cpu(iclog->ic_header.h_lsn));

	/* Do we need to split this write into 2 parts? */
	if (bno + BTOBB(count) > log->l_logBBsize)
		xlog_split_iclog(log, &iclog->ic_header, bno, count);

	/* calculcate the checksum */
	iclog->ic_header.h_crc = xlog_cksum(log, &iclog->ic_header,
					    iclog->ic_datap, size);
	/*
	 * Intentionally corrupt the log record CRC based on the error injection
	 * frequency, if defined. This facilitates testing log recovery in the
	 * event of torn writes. Hence, set the IOABORT state to abort the log
	 * write on I/O completion and shutdown the fs. The subsequent mount
	 * detects the bad CRC and attempts to recover.
	 */
#ifdef DEBUG
	if (XFS_TEST_ERROR(false, log->l_mp, XFS_ERRTAG_LOG_BAD_CRC)) {
		iclog->ic_header.h_crc &= cpu_to_le32(0xAAAAAAAA);
		iclog->ic_fail_crc = true;
		xfs_warn(log->l_mp,
	"Intentionally corrupted log record at LSN 0x%llx. Shutdown imminent.",
			 be64_to_cpu(iclog->ic_header.h_lsn));
	}
#endif
	xlog_verify_iclog(log, iclog, count);
	xlog_write_iclog(log, iclog, bno, count);
}

/*
 * Deallocate a log structure
 */
STATIC void
xlog_dealloc_log(
	struct xlog	*log)
{
	xlog_in_core_t	*iclog, *next_iclog;
	int		i;

	/*
	 * Cycle all the iclogbuf locks to make sure all log IO completion
	 * is done before we tear down these buffers.
	 */
	iclog = log->l_iclog;
	for (i = 0; i < log->l_iclog_bufs; i++) {
		down(&iclog->ic_sema);
		up(&iclog->ic_sema);
		iclog = iclog->ic_next;
	}

	/*
	 * Destroy the CIL after waiting for iclog IO completion because an
	 * iclog EIO error will try to shut down the log, which accesses the
	 * CIL to wake up the waiters.
	 */
	xlog_cil_destroy(log);

	iclog = log->l_iclog;
	for (i = 0; i < log->l_iclog_bufs; i++) {
		next_iclog = iclog->ic_next;
		kmem_free(iclog->ic_data);
		kmem_free(iclog);
		iclog = next_iclog;
	}

	log->l_mp->m_log = NULL;
	destroy_workqueue(log->l_ioend_workqueue);
	kmem_free(log);
}

/*
 * Update counters atomically now that memcpy is done.
 */
static inline void
xlog_state_finish_copy(
	struct xlog		*log,
	struct xlog_in_core	*iclog,
	int			record_cnt,
	int			copy_bytes)
{
	lockdep_assert_held(&log->l_icloglock);

	be32_add_cpu(&iclog->ic_header.h_num_logops, record_cnt);
	iclog->ic_offset += copy_bytes;
}

/*
 * print out info relating to regions written which consume
 * the reservation
 */
void
xlog_print_tic_res(
	struct xfs_mount	*mp,
	struct xlog_ticket	*ticket)
{
	xfs_warn(mp, "ticket reservation summary:");
	xfs_warn(mp, "  unit res    = %d bytes", ticket->t_unit_res);
	xfs_warn(mp, "  current res = %d bytes", ticket->t_curr_res);
	xfs_warn(mp, "  original count  = %d", ticket->t_ocnt);
	xfs_warn(mp, "  remaining count = %d", ticket->t_cnt);
}

/*
 * Print a summary of the transaction.
 */
void
xlog_print_trans(
	struct xfs_trans	*tp)
{
	struct xfs_mount	*mp = tp->t_mountp;
	struct xfs_log_item	*lip;

	/* dump core transaction and ticket info */
	xfs_warn(mp, "transaction summary:");
	xfs_warn(mp, "  log res   = %d", tp->t_log_res);
	xfs_warn(mp, "  log count = %d", tp->t_log_count);
	xfs_warn(mp, "  flags     = 0x%x", tp->t_flags);

	xlog_print_tic_res(mp, tp->t_ticket);

	/* dump each log item */
	list_for_each_entry(lip, &tp->t_items, li_trans) {
		struct xfs_log_vec	*lv = lip->li_lv;
		struct xfs_log_iovec	*vec;
		int			i;

		xfs_warn(mp, "log item: ");
		xfs_warn(mp, "  type	= 0x%x", lip->li_type);
		xfs_warn(mp, "  flags	= 0x%lx", lip->li_flags);
		if (!lv)
			continue;
		xfs_warn(mp, "  niovecs	= %d", lv->lv_niovecs);
		xfs_warn(mp, "  size	= %d", lv->lv_size);
		xfs_warn(mp, "  bytes	= %d", lv->lv_bytes);
		xfs_warn(mp, "  buf len	= %d", lv->lv_buf_len);

		/* dump each iovec for the log item */
		vec = lv->lv_iovecp;
		for (i = 0; i < lv->lv_niovecs; i++) {
			int dumplen = min(vec->i_len, 32);

			xfs_warn(mp, "  iovec[%d]", i);
			xfs_warn(mp, "    type	= 0x%x", vec->i_type);
			xfs_warn(mp, "    len	= %d", vec->i_len);
			xfs_warn(mp, "    first %d bytes of iovec[%d]:", dumplen, i);
			xfs_hex_dump(vec->i_addr, dumplen);

			vec++;
		}
	}
}

static inline void
xlog_write_iovec(
	struct xlog_in_core	*iclog,
	uint32_t		*log_offset,
	void			*data,
	uint32_t		write_len,
	int			*bytes_left,
	uint32_t		*record_cnt,
	uint32_t		*data_cnt)
{
	ASSERT(*log_offset < iclog->ic_log->l_iclog_size);
	ASSERT(*log_offset % sizeof(int32_t) == 0);
	ASSERT(write_len % sizeof(int32_t) == 0);

	memcpy(iclog->ic_datap + *log_offset, data, write_len);
	*log_offset += write_len;
	*bytes_left -= write_len;
	(*record_cnt)++;
	*data_cnt += write_len;
}

/*
 * Write log vectors into a single iclog which is guaranteed by the caller
 * to have enough space to write the entire log vector into.
 */
static void
xlog_write_full(
	struct xfs_log_vec	*lv,
	struct xlog_ticket	*ticket,
	struct xlog_in_core	*iclog,
	uint32_t		*log_offset,
	uint32_t		*len,
	uint32_t		*record_cnt,
	uint32_t		*data_cnt)
{
	int			index;

	ASSERT(*log_offset + *len <= iclog->ic_size ||
		iclog->ic_state == XLOG_STATE_WANT_SYNC);

	/*
	 * Ordered log vectors have no regions to write so this
	 * loop will naturally skip them.
	 */
	for (index = 0; index < lv->lv_niovecs; index++) {
		struct xfs_log_iovec	*reg = &lv->lv_iovecp[index];
		struct xlog_op_header	*ophdr = reg->i_addr;

		ophdr->oh_tid = cpu_to_be32(ticket->t_tid);
		xlog_write_iovec(iclog, log_offset, reg->i_addr,
				reg->i_len, len, record_cnt, data_cnt);
	}
}

static int
xlog_write_get_more_iclog_space(
	struct xlog_ticket	*ticket,
	struct xlog_in_core	**iclogp,
	uint32_t		*log_offset,
	uint32_t		len,
	uint32_t		*record_cnt,
	uint32_t		*data_cnt)
{
	struct xlog_in_core	*iclog = *iclogp;
	struct xlog		*log = iclog->ic_log;
	int			error;

	spin_lock(&log->l_icloglock);
	ASSERT(iclog->ic_state == XLOG_STATE_WANT_SYNC);
	xlog_state_finish_copy(log, iclog, *record_cnt, *data_cnt);
	error = xlog_state_release_iclog(log, iclog);
	spin_unlock(&log->l_icloglock);
	if (error)
		return error;

	error = xlog_state_get_iclog_space(log, len, &iclog, ticket,
					log_offset);
	if (error)
		return error;
	*record_cnt = 0;
	*data_cnt = 0;
	*iclogp = iclog;
	return 0;
}

/*
 * Write log vectors into a single iclog which is smaller than the current chain
 * length. We write until we cannot fit a full record into the remaining space
 * and then stop. We return the log vector that is to be written that cannot
 * wholly fit in the iclog.
 */
static int
xlog_write_partial(
	struct xfs_log_vec	*lv,
	struct xlog_ticket	*ticket,
	struct xlog_in_core	**iclogp,
	uint32_t		*log_offset,
	uint32_t		*len,
	uint32_t		*record_cnt,
	uint32_t		*data_cnt)
{
	struct xlog_in_core	*iclog = *iclogp;
	struct xlog_op_header	*ophdr;
	int			index = 0;
	uint32_t		rlen;
	int			error;

	/* walk the logvec, copying until we run out of space in the iclog */
	for (index = 0; index < lv->lv_niovecs; index++) {
		struct xfs_log_iovec	*reg = &lv->lv_iovecp[index];
		uint32_t		reg_offset = 0;

		/*
		 * The first region of a continuation must have a non-zero
		 * length otherwise log recovery will just skip over it and
		 * start recovering from the next opheader it finds. Because we
		 * mark the next opheader as a continuation, recovery will then
		 * incorrectly add the continuation to the previous region and
		 * that breaks stuff.
		 *
		 * Hence if there isn't space for region data after the
		 * opheader, then we need to start afresh with a new iclog.
		 */
		if (iclog->ic_size - *log_offset <=
					sizeof(struct xlog_op_header)) {
			error = xlog_write_get_more_iclog_space(ticket,
					&iclog, log_offset, *len, record_cnt,
					data_cnt);
			if (error)
				return error;
		}

		ophdr = reg->i_addr;
		rlen = min_t(uint32_t, reg->i_len, iclog->ic_size - *log_offset);

		ophdr->oh_tid = cpu_to_be32(ticket->t_tid);
		ophdr->oh_len = cpu_to_be32(rlen - sizeof(struct xlog_op_header));
		if (rlen != reg->i_len)
			ophdr->oh_flags |= XLOG_CONTINUE_TRANS;

		xlog_write_iovec(iclog, log_offset, reg->i_addr,
				rlen, len, record_cnt, data_cnt);

		/* If we wrote the whole region, move to the next. */
		if (rlen == reg->i_len)
			continue;

		/*
		 * We now have a partially written iovec, but it can span
		 * multiple iclogs so we loop here. First we release the iclog
		 * we currently have, then we get a new iclog and add a new
		 * opheader. Then we continue copying from where we were until
		 * we either complete the iovec or fill the iclog. If we
		 * complete the iovec, then we increment the index and go right
		 * back to the top of the outer loop. if we fill the iclog, we
		 * run the inner loop again.
		 *
		 * This is complicated by the tail of a region using all the
		 * space in an iclog and hence requiring us to release the iclog
		 * and get a new one before returning to the outer loop. We must
		 * always guarantee that we exit this inner loop with at least
		 * space for log transaction opheaders left in the current
		 * iclog, hence we cannot just terminate the loop at the end
		 * of the of the continuation. So we loop while there is no
		 * space left in the current iclog, and check for the end of the
		 * continuation after getting a new iclog.
		 */
		do {
			/*
			 * Ensure we include the continuation opheader in the
			 * space we need in the new iclog by adding that size
			 * to the length we require. This continuation opheader
			 * needs to be accounted to the ticket as the space it
			 * consumes hasn't been accounted to the lv we are
			 * writing.
			 */
			error = xlog_write_get_more_iclog_space(ticket,
					&iclog, log_offset,
					*len + sizeof(struct xlog_op_header),
					record_cnt, data_cnt);
			if (error)
				return error;

			ophdr = iclog->ic_datap + *log_offset;
			ophdr->oh_tid = cpu_to_be32(ticket->t_tid);
			ophdr->oh_clientid = XFS_TRANSACTION;
			ophdr->oh_res2 = 0;
			ophdr->oh_flags = XLOG_WAS_CONT_TRANS;

			ticket->t_curr_res -= sizeof(struct xlog_op_header);
			*log_offset += sizeof(struct xlog_op_header);
			*data_cnt += sizeof(struct xlog_op_header);

			/*
			 * If rlen fits in the iclog, then end the region
			 * continuation. Otherwise we're going around again.
			 */
			reg_offset += rlen;
			rlen = reg->i_len - reg_offset;
			if (rlen <= iclog->ic_size - *log_offset)
				ophdr->oh_flags |= XLOG_END_TRANS;
			else
				ophdr->oh_flags |= XLOG_CONTINUE_TRANS;

<<<<<<< HEAD
	if (iclog->ic_state == XLOG_STATE_ACTIVE)
		xlog_state_switch_iclogs(log, iclog, 0);
	else
		ASSERT(iclog->ic_state == XLOG_STATE_WANT_SYNC ||
			xlog_is_shutdown(log));
release_iclog:
	error = xlog_state_release_iclog(log, iclog);
	spin_unlock(&log->l_icloglock);
	return error;
=======
			rlen = min_t(uint32_t, rlen, iclog->ic_size - *log_offset);
			ophdr->oh_len = cpu_to_be32(rlen);

			xlog_write_iovec(iclog, log_offset,
					reg->i_addr + reg_offset,
					rlen, len, record_cnt, data_cnt);

		} while (ophdr->oh_flags & XLOG_CONTINUE_TRANS);
	}

	/*
	 * No more iovecs remain in this logvec so return the next log vec to
	 * the caller so it can go back to fast path copying.
	 */
	*iclogp = iclog;
	return 0;
>>>>>>> 88084a3d
}

/*
 * Write some region out to in-core log
 *
 * This will be called when writing externally provided regions or when
 * writing out a commit record for a given transaction.
 *
 * General algorithm:
 *	1. Find total length of this write.  This may include adding to the
 *		lengths passed in.
 *	2. Check whether we violate the tickets reservation.
 *	3. While writing to this iclog
 *	    A. Reserve as much space in this iclog as can get
 *	    B. If this is first write, save away start lsn
 *	    C. While writing this region:
 *		1. If first write of transaction, write start record
 *		2. Write log operation header (header per region)
 *		3. Find out if we can fit entire region into this iclog
 *		4. Potentially, verify destination memcpy ptr
 *		5. Memcpy (partial) region
 *		6. If partial copy, release iclog; otherwise, continue
 *			copying more regions into current iclog
 *	4. Mark want sync bit (in simulation mode)
 *	5. Release iclog for potential flush to on-disk log.
 *
 * ERRORS:
 * 1.	Panic if reservation is overrun.  This should never happen since
 *	reservation amounts are generated internal to the filesystem.
 * NOTES:
 * 1. Tickets are single threaded data structures.
 * 2. The XLOG_END_TRANS & XLOG_CONTINUE_TRANS flags are passed down to the
 *	syncing routine.  When a single log_write region needs to span
 *	multiple in-core logs, the XLOG_CONTINUE_TRANS bit should be set
 *	on all log operation writes which don't contain the end of the
 *	region.  The XLOG_END_TRANS bit is used for the in-core log
 *	operation which contains the end of the continued log_write region.
 * 3. When xlog_state_get_iclog_space() grabs the rest of the current iclog,
 *	we don't really know exactly how much space will be used.  As a result,
 *	we don't update ic_offset until the end when we know exactly how many
 *	bytes have been written out.
 */
int
xlog_write(
	struct xlog		*log,
	struct xfs_cil_ctx	*ctx,
	struct xfs_log_vec	*log_vector,
	struct xlog_ticket	*ticket,
	uint32_t		len)

{
	struct xlog_in_core	*iclog = NULL;
	struct xfs_log_vec	*lv = log_vector;
	uint32_t		record_cnt = 0;
	uint32_t		data_cnt = 0;
	int			error = 0;
	int			log_offset;

	if (ticket->t_curr_res < 0) {
		xfs_alert_tag(log->l_mp, XFS_PTAG_LOGRES,
		     "ctx ticket reservation ran out. Need to up reservation");
		xlog_print_tic_res(log->l_mp, ticket);
		xlog_force_shutdown(log, SHUTDOWN_LOG_IO_ERROR);
	}

	error = xlog_state_get_iclog_space(log, len, &iclog, ticket,
					   &log_offset);
	if (error)
		return error;

	ASSERT(log_offset <= iclog->ic_size - 1);

	/*
	 * If we have a context pointer, pass it the first iclog we are
	 * writing to so it can record state needed for iclog write
	 * ordering.
	 */
	if (ctx)
		xlog_cil_set_ctx_write_state(ctx, iclog);

	while (lv) {
		/*
		 * If the entire log vec does not fit in the iclog, punt it to
		 * the partial copy loop which can handle this case.
		 */
		if (lv->lv_niovecs &&
		    lv->lv_bytes > iclog->ic_size - log_offset) {
			error = xlog_write_partial(lv, ticket, &iclog,
					&log_offset, &len, &record_cnt,
					&data_cnt);
			if (error) {
				/*
				 * We have no iclog to release, so just return
				 * the error immediately.
				 */
				return error;
			}
		} else {
			xlog_write_full(lv, ticket, iclog, &log_offset,
					 &len, &record_cnt, &data_cnt);
		}
		lv = lv->lv_next;
	}
	ASSERT(len == 0);

	/*
	 * We've already been guaranteed that the last writes will fit inside
	 * the current iclog, and hence it will already have the space used by
	 * those writes accounted to it. Hence we do not need to update the
	 * iclog with the number of bytes written here.
	 */
	spin_lock(&log->l_icloglock);
<<<<<<< HEAD
	xlog_state_finish_copy(log, iclog, record_cnt, data_cnt);
=======
	xlog_state_finish_copy(log, iclog, record_cnt, 0);
>>>>>>> 88084a3d
	error = xlog_state_release_iclog(log, iclog);
	spin_unlock(&log->l_icloglock);

	return error;
}

static void
xlog_state_activate_iclog(
	struct xlog_in_core	*iclog,
	int			*iclogs_changed)
{
	ASSERT(list_empty_careful(&iclog->ic_callbacks));
	trace_xlog_iclog_activate(iclog, _RET_IP_);

	/*
	 * If the number of ops in this iclog indicate it just contains the
	 * dummy transaction, we can change state into IDLE (the second time
	 * around). Otherwise we should change the state into NEED a dummy.
	 * We don't need to cover the dummy.
	 */
	if (*iclogs_changed == 0 &&
	    iclog->ic_header.h_num_logops == cpu_to_be32(XLOG_COVER_OPS)) {
		*iclogs_changed = 1;
	} else {
		/*
		 * We have two dirty iclogs so start over.  This could also be
		 * num of ops indicating this is not the dummy going out.
		 */
		*iclogs_changed = 2;
	}

	iclog->ic_state	= XLOG_STATE_ACTIVE;
	iclog->ic_offset = 0;
	iclog->ic_header.h_num_logops = 0;
	memset(iclog->ic_header.h_cycle_data, 0,
		sizeof(iclog->ic_header.h_cycle_data));
	iclog->ic_header.h_lsn = 0;
	iclog->ic_header.h_tail_lsn = 0;
}

/*
 * Loop through all iclogs and mark all iclogs currently marked DIRTY as
 * ACTIVE after iclog I/O has completed.
 */
static void
xlog_state_activate_iclogs(
	struct xlog		*log,
	int			*iclogs_changed)
{
	struct xlog_in_core	*iclog = log->l_iclog;

	do {
		if (iclog->ic_state == XLOG_STATE_DIRTY)
			xlog_state_activate_iclog(iclog, iclogs_changed);
		/*
		 * The ordering of marking iclogs ACTIVE must be maintained, so
		 * an iclog doesn't become ACTIVE beyond one that is SYNCING.
		 */
		else if (iclog->ic_state != XLOG_STATE_ACTIVE)
			break;
	} while ((iclog = iclog->ic_next) != log->l_iclog);
}

static int
xlog_covered_state(
	int			prev_state,
	int			iclogs_changed)
{
	/*
	 * We go to NEED for any non-covering writes. We go to NEED2 if we just
	 * wrote the first covering record (DONE). We go to IDLE if we just
	 * wrote the second covering record (DONE2) and remain in IDLE until a
	 * non-covering write occurs.
	 */
	switch (prev_state) {
	case XLOG_STATE_COVER_IDLE:
		if (iclogs_changed == 1)
			return XLOG_STATE_COVER_IDLE;
		fallthrough;
	case XLOG_STATE_COVER_NEED:
	case XLOG_STATE_COVER_NEED2:
		break;
	case XLOG_STATE_COVER_DONE:
		if (iclogs_changed == 1)
			return XLOG_STATE_COVER_NEED2;
		break;
	case XLOG_STATE_COVER_DONE2:
		if (iclogs_changed == 1)
			return XLOG_STATE_COVER_IDLE;
		break;
	default:
		ASSERT(0);
	}

	return XLOG_STATE_COVER_NEED;
}

STATIC void
xlog_state_clean_iclog(
	struct xlog		*log,
	struct xlog_in_core	*dirty_iclog)
{
	int			iclogs_changed = 0;

	trace_xlog_iclog_clean(dirty_iclog, _RET_IP_);

	dirty_iclog->ic_state = XLOG_STATE_DIRTY;

	xlog_state_activate_iclogs(log, &iclogs_changed);
	wake_up_all(&dirty_iclog->ic_force_wait);

	if (iclogs_changed) {
		log->l_covered_state = xlog_covered_state(log->l_covered_state,
				iclogs_changed);
	}
}

STATIC xfs_lsn_t
xlog_get_lowest_lsn(
	struct xlog		*log)
{
	struct xlog_in_core	*iclog = log->l_iclog;
	xfs_lsn_t		lowest_lsn = 0, lsn;

	do {
		if (iclog->ic_state == XLOG_STATE_ACTIVE ||
		    iclog->ic_state == XLOG_STATE_DIRTY)
			continue;

		lsn = be64_to_cpu(iclog->ic_header.h_lsn);
		if ((lsn && !lowest_lsn) || XFS_LSN_CMP(lsn, lowest_lsn) < 0)
			lowest_lsn = lsn;
	} while ((iclog = iclog->ic_next) != log->l_iclog);

	return lowest_lsn;
}

/*
 * Completion of a iclog IO does not imply that a transaction has completed, as
 * transactions can be large enough to span many iclogs. We cannot change the
 * tail of the log half way through a transaction as this may be the only
 * transaction in the log and moving the tail to point to the middle of it
 * will prevent recovery from finding the start of the transaction. Hence we
 * should only update the last_sync_lsn if this iclog contains transaction
 * completion callbacks on it.
 *
 * We have to do this before we drop the icloglock to ensure we are the only one
 * that can update it.
 *
 * If we are moving the last_sync_lsn forwards, we also need to ensure we kick
 * the reservation grant head pushing. This is due to the fact that the push
 * target is bound by the current last_sync_lsn value. Hence if we have a large
 * amount of log space bound up in this committing transaction then the
 * last_sync_lsn value may be the limiting factor preventing tail pushing from
 * freeing space in the log. Hence once we've updated the last_sync_lsn we
 * should push the AIL to ensure the push target (and hence the grant head) is
 * no longer bound by the old log head location and can move forwards and make
 * progress again.
 */
static void
xlog_state_set_callback(
	struct xlog		*log,
	struct xlog_in_core	*iclog,
	xfs_lsn_t		header_lsn)
{
	trace_xlog_iclog_callback(iclog, _RET_IP_);
	iclog->ic_state = XLOG_STATE_CALLBACK;

	ASSERT(XFS_LSN_CMP(atomic64_read(&log->l_last_sync_lsn),
			   header_lsn) <= 0);

	if (list_empty_careful(&iclog->ic_callbacks))
		return;

	atomic64_set(&log->l_last_sync_lsn, header_lsn);
	xlog_grant_push_ail(log, 0);
}

/*
 * Return true if we need to stop processing, false to continue to the next
 * iclog. The caller will need to run callbacks if the iclog is returned in the
 * XLOG_STATE_CALLBACK state.
 */
static bool
xlog_state_iodone_process_iclog(
	struct xlog		*log,
	struct xlog_in_core	*iclog)
{
	xfs_lsn_t		lowest_lsn;
	xfs_lsn_t		header_lsn;

	switch (iclog->ic_state) {
	case XLOG_STATE_ACTIVE:
	case XLOG_STATE_DIRTY:
		/*
		 * Skip all iclogs in the ACTIVE & DIRTY states:
		 */
		return false;
	case XLOG_STATE_DONE_SYNC:
		/*
		 * Now that we have an iclog that is in the DONE_SYNC state, do
		 * one more check here to see if we have chased our tail around.
		 * If this is not the lowest lsn iclog, then we will leave it
		 * for another completion to process.
		 */
		header_lsn = be64_to_cpu(iclog->ic_header.h_lsn);
		lowest_lsn = xlog_get_lowest_lsn(log);
		if (lowest_lsn && XFS_LSN_CMP(lowest_lsn, header_lsn) < 0)
			return false;
		xlog_state_set_callback(log, iclog, header_lsn);
		return false;
	default:
		/*
		 * Can only perform callbacks in order.  Since this iclog is not
		 * in the DONE_SYNC state, we skip the rest and just try to
		 * clean up.
		 */
		return true;
	}
}

/*
 * Loop over all the iclogs, running attached callbacks on them. Return true if
 * we ran any callbacks, indicating that we dropped the icloglock. We don't need
 * to handle transient shutdown state here at all because
 * xlog_state_shutdown_callbacks() will be run to do the necessary shutdown
 * cleanup of the callbacks.
 */
static bool
xlog_state_do_iclog_callbacks(
	struct xlog		*log)
		__releases(&log->l_icloglock)
		__acquires(&log->l_icloglock)
{
	struct xlog_in_core	*first_iclog = log->l_iclog;
	struct xlog_in_core	*iclog = first_iclog;
	bool			ran_callback = false;

	do {
		LIST_HEAD(cb_list);

		if (xlog_state_iodone_process_iclog(log, iclog))
			break;
		if (iclog->ic_state != XLOG_STATE_CALLBACK) {
			iclog = iclog->ic_next;
			continue;
		}
		list_splice_init(&iclog->ic_callbacks, &cb_list);
		spin_unlock(&log->l_icloglock);

		trace_xlog_iclog_callbacks_start(iclog, _RET_IP_);
		xlog_cil_process_committed(&cb_list);
		trace_xlog_iclog_callbacks_done(iclog, _RET_IP_);
		ran_callback = true;

		spin_lock(&log->l_icloglock);
		xlog_state_clean_iclog(log, iclog);
		iclog = iclog->ic_next;
	} while (iclog != first_iclog);

	return ran_callback;
}


/*
 * Loop running iclog completion callbacks until there are no more iclogs in a
 * state that can run callbacks.
 */
STATIC void
xlog_state_do_callback(
	struct xlog		*log)
{
	int			flushcnt = 0;
	int			repeats = 0;

	spin_lock(&log->l_icloglock);
	while (xlog_state_do_iclog_callbacks(log)) {
		if (xlog_is_shutdown(log))
			break;

		if (++repeats > 5000) {
			flushcnt += repeats;
			repeats = 0;
			xfs_warn(log->l_mp,
				"%s: possible infinite loop (%d iterations)",
				__func__, flushcnt);
		}
	}

	if (log->l_iclog->ic_state == XLOG_STATE_ACTIVE)
		wake_up_all(&log->l_flush_wait);

	spin_unlock(&log->l_icloglock);
}


/*
 * Finish transitioning this iclog to the dirty state.
 *
 * Callbacks could take time, so they are done outside the scope of the
 * global state machine log lock.
 */
STATIC void
xlog_state_done_syncing(
	struct xlog_in_core	*iclog)
{
	struct xlog		*log = iclog->ic_log;

	spin_lock(&log->l_icloglock);
	ASSERT(atomic_read(&iclog->ic_refcnt) == 0);
	trace_xlog_iclog_sync_done(iclog, _RET_IP_);

	/*
	 * If we got an error, either on the first buffer, or in the case of
	 * split log writes, on the second, we shut down the file system and
	 * no iclogs should ever be attempted to be written to disk again.
	 */
	if (!xlog_is_shutdown(log)) {
		ASSERT(iclog->ic_state == XLOG_STATE_SYNCING);
		iclog->ic_state = XLOG_STATE_DONE_SYNC;
	}

	/*
	 * Someone could be sleeping prior to writing out the next
	 * iclog buffer, we wake them all, one will get to do the
	 * I/O, the others get to wait for the result.
	 */
	wake_up_all(&iclog->ic_write_wait);
	spin_unlock(&log->l_icloglock);
	xlog_state_do_callback(log);
}

/*
 * If the head of the in-core log ring is not (ACTIVE or DIRTY), then we must
 * sleep.  We wait on the flush queue on the head iclog as that should be
 * the first iclog to complete flushing. Hence if all iclogs are syncing,
 * we will wait here and all new writes will sleep until a sync completes.
 *
 * The in-core logs are used in a circular fashion. They are not used
 * out-of-order even when an iclog past the head is free.
 *
 * return:
 *	* log_offset where xlog_write() can start writing into the in-core
 *		log's data space.
 *	* in-core log pointer to which xlog_write() should write.
 *	* boolean indicating this is a continued write to an in-core log.
 *		If this is the last write, then the in-core log's offset field
 *		needs to be incremented, depending on the amount of data which
 *		is copied.
 */
STATIC int
xlog_state_get_iclog_space(
	struct xlog		*log,
	int			len,
	struct xlog_in_core	**iclogp,
	struct xlog_ticket	*ticket,
	int			*logoffsetp)
{
	int		  log_offset;
	xlog_rec_header_t *head;
	xlog_in_core_t	  *iclog;

restart:
	spin_lock(&log->l_icloglock);
	if (xlog_is_shutdown(log)) {
		spin_unlock(&log->l_icloglock);
		return -EIO;
	}

	iclog = log->l_iclog;
	if (iclog->ic_state != XLOG_STATE_ACTIVE) {
		XFS_STATS_INC(log->l_mp, xs_log_noiclogs);

		/* Wait for log writes to have flushed */
		xlog_wait(&log->l_flush_wait, &log->l_icloglock);
		goto restart;
	}

	head = &iclog->ic_header;

	atomic_inc(&iclog->ic_refcnt);	/* prevents sync */
	log_offset = iclog->ic_offset;

	trace_xlog_iclog_get_space(iclog, _RET_IP_);

	/* On the 1st write to an iclog, figure out lsn.  This works
	 * if iclogs marked XLOG_STATE_WANT_SYNC always write out what they are
	 * committing to.  If the offset is set, that's how many blocks
	 * must be written.
	 */
	if (log_offset == 0) {
		ticket->t_curr_res -= log->l_iclog_hsize;
		head->h_cycle = cpu_to_be32(log->l_curr_cycle);
		head->h_lsn = cpu_to_be64(
			xlog_assign_lsn(log->l_curr_cycle, log->l_curr_block));
		ASSERT(log->l_curr_block >= 0);
	}

	/* If there is enough room to write everything, then do it.  Otherwise,
	 * claim the rest of the region and make sure the XLOG_STATE_WANT_SYNC
	 * bit is on, so this will get flushed out.  Don't update ic_offset
	 * until you know exactly how many bytes get copied.  Therefore, wait
	 * until later to update ic_offset.
	 *
	 * xlog_write() algorithm assumes that at least 2 xlog_op_header_t's
	 * can fit into remaining data section.
	 */
	if (iclog->ic_size - iclog->ic_offset < 2*sizeof(xlog_op_header_t)) {
		int		error = 0;

		xlog_state_switch_iclogs(log, iclog, iclog->ic_size);

		/*
		 * If we are the only one writing to this iclog, sync it to
		 * disk.  We need to do an atomic compare and decrement here to
		 * avoid racing with concurrent atomic_dec_and_lock() calls in
		 * xlog_state_release_iclog() when there is more than one
		 * reference to the iclog.
		 */
		if (!atomic_add_unless(&iclog->ic_refcnt, -1, 1))
			error = xlog_state_release_iclog(log, iclog);
		spin_unlock(&log->l_icloglock);
		if (error)
			return error;
		goto restart;
	}

	/* Do we have enough room to write the full amount in the remainder
	 * of this iclog?  Or must we continue a write on the next iclog and
	 * mark this iclog as completely taken?  In the case where we switch
	 * iclogs (to mark it taken), this particular iclog will release/sync
	 * to disk in xlog_write().
	 */
	if (len <= iclog->ic_size - iclog->ic_offset)
		iclog->ic_offset += len;
	else
		xlog_state_switch_iclogs(log, iclog, iclog->ic_size);
	*iclogp = iclog;

	ASSERT(iclog->ic_offset <= iclog->ic_size);
	spin_unlock(&log->l_icloglock);

	*logoffsetp = log_offset;
	return 0;
}

/*
 * The first cnt-1 times a ticket goes through here we don't need to move the
 * grant write head because the permanent reservation has reserved cnt times the
 * unit amount.  Release part of current permanent unit reservation and reset
 * current reservation to be one units worth.  Also move grant reservation head
 * forward.
 */
void
xfs_log_ticket_regrant(
	struct xlog		*log,
	struct xlog_ticket	*ticket)
{
	trace_xfs_log_ticket_regrant(log, ticket);

	if (ticket->t_cnt > 0)
		ticket->t_cnt--;

	xlog_grant_sub_space(log, &log->l_reserve_head.grant,
					ticket->t_curr_res);
	xlog_grant_sub_space(log, &log->l_write_head.grant,
					ticket->t_curr_res);
	ticket->t_curr_res = ticket->t_unit_res;

	trace_xfs_log_ticket_regrant_sub(log, ticket);

	/* just return if we still have some of the pre-reserved space */
	if (!ticket->t_cnt) {
		xlog_grant_add_space(log, &log->l_reserve_head.grant,
				     ticket->t_unit_res);
		trace_xfs_log_ticket_regrant_exit(log, ticket);

		ticket->t_curr_res = ticket->t_unit_res;
	}

	xfs_log_ticket_put(ticket);
}

/*
 * Give back the space left from a reservation.
 *
 * All the information we need to make a correct determination of space left
 * is present.  For non-permanent reservations, things are quite easy.  The
 * count should have been decremented to zero.  We only need to deal with the
 * space remaining in the current reservation part of the ticket.  If the
 * ticket contains a permanent reservation, there may be left over space which
 * needs to be released.  A count of N means that N-1 refills of the current
 * reservation can be done before we need to ask for more space.  The first
 * one goes to fill up the first current reservation.  Once we run out of
 * space, the count will stay at zero and the only space remaining will be
 * in the current reservation field.
 */
void
xfs_log_ticket_ungrant(
	struct xlog		*log,
	struct xlog_ticket	*ticket)
{
	int			bytes;

	trace_xfs_log_ticket_ungrant(log, ticket);

	if (ticket->t_cnt > 0)
		ticket->t_cnt--;

	trace_xfs_log_ticket_ungrant_sub(log, ticket);

	/*
	 * If this is a permanent reservation ticket, we may be able to free
	 * up more space based on the remaining count.
	 */
	bytes = ticket->t_curr_res;
	if (ticket->t_cnt > 0) {
		ASSERT(ticket->t_flags & XLOG_TIC_PERM_RESERV);
		bytes += ticket->t_unit_res*ticket->t_cnt;
	}

	xlog_grant_sub_space(log, &log->l_reserve_head.grant, bytes);
	xlog_grant_sub_space(log, &log->l_write_head.grant, bytes);

	trace_xfs_log_ticket_ungrant_exit(log, ticket);

	xfs_log_space_wake(log->l_mp);
	xfs_log_ticket_put(ticket);
}

/*
 * This routine will mark the current iclog in the ring as WANT_SYNC and move
 * the current iclog pointer to the next iclog in the ring.
 */
void
xlog_state_switch_iclogs(
	struct xlog		*log,
	struct xlog_in_core	*iclog,
	int			eventual_size)
{
	ASSERT(iclog->ic_state == XLOG_STATE_ACTIVE);
	assert_spin_locked(&log->l_icloglock);
	trace_xlog_iclog_switch(iclog, _RET_IP_);

	if (!eventual_size)
		eventual_size = iclog->ic_offset;
	iclog->ic_state = XLOG_STATE_WANT_SYNC;
	iclog->ic_header.h_prev_block = cpu_to_be32(log->l_prev_block);
	log->l_prev_block = log->l_curr_block;
	log->l_prev_cycle = log->l_curr_cycle;

	/* roll log?: ic_offset changed later */
	log->l_curr_block += BTOBB(eventual_size)+BTOBB(log->l_iclog_hsize);

	/* Round up to next log-sunit */
	if (log->l_iclog_roundoff > BBSIZE) {
		uint32_t sunit_bb = BTOBB(log->l_iclog_roundoff);
		log->l_curr_block = roundup(log->l_curr_block, sunit_bb);
	}

	if (log->l_curr_block >= log->l_logBBsize) {
		/*
		 * Rewind the current block before the cycle is bumped to make
		 * sure that the combined LSN never transiently moves forward
		 * when the log wraps to the next cycle. This is to support the
		 * unlocked sample of these fields from xlog_valid_lsn(). Most
		 * other cases should acquire l_icloglock.
		 */
		log->l_curr_block -= log->l_logBBsize;
		ASSERT(log->l_curr_block >= 0);
		smp_wmb();
		log->l_curr_cycle++;
		if (log->l_curr_cycle == XLOG_HEADER_MAGIC_NUM)
			log->l_curr_cycle++;
	}
	ASSERT(iclog == log->l_iclog);
	log->l_iclog = iclog->ic_next;
}

/*
 * Force the iclog to disk and check if the iclog has been completed before
 * xlog_force_iclog() returns. This can happen on synchronous (e.g.
 * pmem) or fast async storage because we drop the icloglock to issue the IO.
 * If completion has already occurred, tell the caller so that it can avoid an
 * unnecessary wait on the iclog.
 */
static int
xlog_force_and_check_iclog(
	struct xlog_in_core	*iclog,
	bool			*completed)
{
	xfs_lsn_t		lsn = be64_to_cpu(iclog->ic_header.h_lsn);
	int			error;

	*completed = false;
	error = xlog_force_iclog(iclog);
	if (error)
		return error;

	/*
	 * If the iclog has already been completed and reused the header LSN
	 * will have been rewritten by completion
	 */
	if (be64_to_cpu(iclog->ic_header.h_lsn) != lsn)
		*completed = true;
	return 0;
}

/*
 * Write out all data in the in-core log as of this exact moment in time.
 *
 * Data may be written to the in-core log during this call.  However,
 * we don't guarantee this data will be written out.  A change from past
 * implementation means this routine will *not* write out zero length LRs.
 *
 * Basically, we try and perform an intelligent scan of the in-core logs.
 * If we determine there is no flushable data, we just return.  There is no
 * flushable data if:
 *
 *	1. the current iclog is active and has no data; the previous iclog
 *		is in the active or dirty state.
 *	2. the current iclog is drity, and the previous iclog is in the
 *		active or dirty state.
 *
 * We may sleep if:
 *
 *	1. the current iclog is not in the active nor dirty state.
 *	2. the current iclog dirty, and the previous iclog is not in the
 *		active nor dirty state.
 *	3. the current iclog is active, and there is another thread writing
 *		to this particular iclog.
 *	4. a) the current iclog is active and has no other writers
 *	   b) when we return from flushing out this iclog, it is still
 *		not in the active nor dirty state.
 */
int
xfs_log_force(
	struct xfs_mount	*mp,
	uint			flags)
{
	struct xlog		*log = mp->m_log;
	struct xlog_in_core	*iclog;

	XFS_STATS_INC(mp, xs_log_force);
	trace_xfs_log_force(mp, 0, _RET_IP_);

	xlog_cil_force(log);

	spin_lock(&log->l_icloglock);
	if (xlog_is_shutdown(log))
		goto out_error;

	iclog = log->l_iclog;
	trace_xlog_iclog_force(iclog, _RET_IP_);

	if (iclog->ic_state == XLOG_STATE_DIRTY ||
	    (iclog->ic_state == XLOG_STATE_ACTIVE &&
	     atomic_read(&iclog->ic_refcnt) == 0 && iclog->ic_offset == 0)) {
		/*
		 * If the head is dirty or (active and empty), then we need to
		 * look at the previous iclog.
		 *
		 * If the previous iclog is active or dirty we are done.  There
		 * is nothing to sync out. Otherwise, we attach ourselves to the
		 * previous iclog and go to sleep.
		 */
		iclog = iclog->ic_prev;
	} else if (iclog->ic_state == XLOG_STATE_ACTIVE) {
		if (atomic_read(&iclog->ic_refcnt) == 0) {
			/* We have exclusive access to this iclog. */
			bool	completed;

			if (xlog_force_and_check_iclog(iclog, &completed))
				goto out_error;

			if (completed)
				goto out_unlock;
		} else {
			/*
			 * Someone else is still writing to this iclog, so we
			 * need to ensure that when they release the iclog it
			 * gets synced immediately as we may be waiting on it.
			 */
			xlog_state_switch_iclogs(log, iclog, 0);
		}
	}

	/*
	 * The iclog we are about to wait on may contain the checkpoint pushed
	 * by the above xlog_cil_force() call, but it may not have been pushed
	 * to disk yet. Like the ACTIVE case above, we need to make sure caches
	 * are flushed when this iclog is written.
	 */
	if (iclog->ic_state == XLOG_STATE_WANT_SYNC)
		iclog->ic_flags |= XLOG_ICL_NEED_FLUSH | XLOG_ICL_NEED_FUA;

	if (flags & XFS_LOG_SYNC)
		return xlog_wait_on_iclog(iclog);
out_unlock:
	spin_unlock(&log->l_icloglock);
	return 0;
out_error:
	spin_unlock(&log->l_icloglock);
	return -EIO;
}

/*
 * Force the log to a specific LSN.
 *
 * If an iclog with that lsn can be found:
 *	If it is in the DIRTY state, just return.
 *	If it is in the ACTIVE state, move the in-core log into the WANT_SYNC
 *		state and go to sleep or return.
 *	If it is in any other state, go to sleep or return.
 *
 * Synchronous forces are implemented with a wait queue.  All callers trying
 * to force a given lsn to disk must wait on the queue attached to the
 * specific in-core log.  When given in-core log finally completes its write
 * to disk, that thread will wake up all threads waiting on the queue.
 */
static int
xlog_force_lsn(
	struct xlog		*log,
	xfs_lsn_t		lsn,
	uint			flags,
	int			*log_flushed,
	bool			already_slept)
{
	struct xlog_in_core	*iclog;
	bool			completed;

	spin_lock(&log->l_icloglock);
	if (xlog_is_shutdown(log))
		goto out_error;

	iclog = log->l_iclog;
	while (be64_to_cpu(iclog->ic_header.h_lsn) != lsn) {
		trace_xlog_iclog_force_lsn(iclog, _RET_IP_);
		iclog = iclog->ic_next;
		if (iclog == log->l_iclog)
			goto out_unlock;
	}

	switch (iclog->ic_state) {
	case XLOG_STATE_ACTIVE:
		/*
		 * We sleep here if we haven't already slept (e.g. this is the
		 * first time we've looked at the correct iclog buf) and the
		 * buffer before us is going to be sync'ed.  The reason for this
		 * is that if we are doing sync transactions here, by waiting
		 * for the previous I/O to complete, we can allow a few more
		 * transactions into this iclog before we close it down.
		 *
		 * Otherwise, we mark the buffer WANT_SYNC, and bump up the
		 * refcnt so we can release the log (which drops the ref count).
		 * The state switch keeps new transaction commits from using
		 * this buffer.  When the current commits finish writing into
		 * the buffer, the refcount will drop to zero and the buffer
		 * will go out then.
		 */
		if (!already_slept &&
		    (iclog->ic_prev->ic_state == XLOG_STATE_WANT_SYNC ||
		     iclog->ic_prev->ic_state == XLOG_STATE_SYNCING)) {
			xlog_wait(&iclog->ic_prev->ic_write_wait,
					&log->l_icloglock);
			return -EAGAIN;
		}
		if (xlog_force_and_check_iclog(iclog, &completed))
			goto out_error;
		if (log_flushed)
			*log_flushed = 1;
		if (completed)
			goto out_unlock;
		break;
	case XLOG_STATE_WANT_SYNC:
		/*
		 * This iclog may contain the checkpoint pushed by the
		 * xlog_cil_force_seq() call, but there are other writers still
		 * accessing it so it hasn't been pushed to disk yet. Like the
		 * ACTIVE case above, we need to make sure caches are flushed
		 * when this iclog is written.
		 */
		iclog->ic_flags |= XLOG_ICL_NEED_FLUSH | XLOG_ICL_NEED_FUA;
		break;
	default:
		/*
		 * The entire checkpoint was written by the CIL force and is on
		 * its way to disk already. It will be stable when it
		 * completes, so we don't need to manipulate caches here at all.
		 * We just need to wait for completion if necessary.
		 */
		break;
	}

	if (flags & XFS_LOG_SYNC)
		return xlog_wait_on_iclog(iclog);
out_unlock:
	spin_unlock(&log->l_icloglock);
	return 0;
out_error:
	spin_unlock(&log->l_icloglock);
	return -EIO;
}

/*
 * Force the log to a specific checkpoint sequence.
 *
 * First force the CIL so that all the required changes have been flushed to the
 * iclogs. If the CIL force completed it will return a commit LSN that indicates
 * the iclog that needs to be flushed to stable storage. If the caller needs
 * a synchronous log force, we will wait on the iclog with the LSN returned by
 * xlog_cil_force_seq() to be completed.
 */
int
xfs_log_force_seq(
	struct xfs_mount	*mp,
	xfs_csn_t		seq,
	uint			flags,
	int			*log_flushed)
{
	struct xlog		*log = mp->m_log;
	xfs_lsn_t		lsn;
	int			ret;
	ASSERT(seq != 0);

	XFS_STATS_INC(mp, xs_log_force);
	trace_xfs_log_force(mp, seq, _RET_IP_);

	lsn = xlog_cil_force_seq(log, seq);
	if (lsn == NULLCOMMITLSN)
		return 0;

	ret = xlog_force_lsn(log, lsn, flags, log_flushed, false);
	if (ret == -EAGAIN) {
		XFS_STATS_INC(mp, xs_log_force_sleep);
		ret = xlog_force_lsn(log, lsn, flags, log_flushed, true);
	}
	return ret;
}

/*
 * Free a used ticket when its refcount falls to zero.
 */
void
xfs_log_ticket_put(
	xlog_ticket_t	*ticket)
{
	ASSERT(atomic_read(&ticket->t_ref) > 0);
	if (atomic_dec_and_test(&ticket->t_ref))
		kmem_cache_free(xfs_log_ticket_cache, ticket);
}

xlog_ticket_t *
xfs_log_ticket_get(
	xlog_ticket_t	*ticket)
{
	ASSERT(atomic_read(&ticket->t_ref) > 0);
	atomic_inc(&ticket->t_ref);
	return ticket;
}

/*
 * Figure out the total log space unit (in bytes) that would be
 * required for a log ticket.
 */
static int
xlog_calc_unit_res(
	struct xlog		*log,
	int			unit_bytes)
{
	int			iclog_space;
	uint			num_headers;

	/*
	 * Permanent reservations have up to 'cnt'-1 active log operations
	 * in the log.  A unit in this case is the amount of space for one
	 * of these log operations.  Normal reservations have a cnt of 1
	 * and their unit amount is the total amount of space required.
	 *
	 * The following lines of code account for non-transaction data
	 * which occupy space in the on-disk log.
	 *
	 * Normal form of a transaction is:
	 * <oph><trans-hdr><start-oph><reg1-oph><reg1><reg2-oph>...<commit-oph>
	 * and then there are LR hdrs, split-recs and roundoff at end of syncs.
	 *
	 * We need to account for all the leadup data and trailer data
	 * around the transaction data.
	 * And then we need to account for the worst case in terms of using
	 * more space.
	 * The worst case will happen if:
	 * - the placement of the transaction happens to be such that the
	 *   roundoff is at its maximum
	 * - the transaction data is synced before the commit record is synced
	 *   i.e. <transaction-data><roundoff> | <commit-rec><roundoff>
	 *   Therefore the commit record is in its own Log Record.
	 *   This can happen as the commit record is called with its
	 *   own region to xlog_write().
	 *   This then means that in the worst case, roundoff can happen for
	 *   the commit-rec as well.
	 *   The commit-rec is smaller than padding in this scenario and so it is
	 *   not added separately.
	 */

	/* for trans header */
	unit_bytes += sizeof(xlog_op_header_t);
	unit_bytes += sizeof(xfs_trans_header_t);

	/* for start-rec */
	unit_bytes += sizeof(xlog_op_header_t);

	/*
	 * for LR headers - the space for data in an iclog is the size minus
	 * the space used for the headers. If we use the iclog size, then we
	 * undercalculate the number of headers required.
	 *
	 * Furthermore - the addition of op headers for split-recs might
	 * increase the space required enough to require more log and op
	 * headers, so take that into account too.
	 *
	 * IMPORTANT: This reservation makes the assumption that if this
	 * transaction is the first in an iclog and hence has the LR headers
	 * accounted to it, then the remaining space in the iclog is
	 * exclusively for this transaction.  i.e. if the transaction is larger
	 * than the iclog, it will be the only thing in that iclog.
	 * Fundamentally, this means we must pass the entire log vector to
	 * xlog_write to guarantee this.
	 */
	iclog_space = log->l_iclog_size - log->l_iclog_hsize;
	num_headers = howmany(unit_bytes, iclog_space);

	/* for split-recs - ophdrs added when data split over LRs */
	unit_bytes += sizeof(xlog_op_header_t) * num_headers;

	/* add extra header reservations if we overrun */
	while (!num_headers ||
	       howmany(unit_bytes, iclog_space) > num_headers) {
		unit_bytes += sizeof(xlog_op_header_t);
		num_headers++;
	}
	unit_bytes += log->l_iclog_hsize * num_headers;

	/* for commit-rec LR header - note: padding will subsume the ophdr */
	unit_bytes += log->l_iclog_hsize;

	/* roundoff padding for transaction data and one for commit record */
	unit_bytes += 2 * log->l_iclog_roundoff;

	return unit_bytes;
}

int
xfs_log_calc_unit_res(
	struct xfs_mount	*mp,
	int			unit_bytes)
{
	return xlog_calc_unit_res(mp->m_log, unit_bytes);
}

/*
 * Allocate and initialise a new log ticket.
 */
struct xlog_ticket *
xlog_ticket_alloc(
	struct xlog		*log,
	int			unit_bytes,
	int			cnt,
	bool			permanent)
{
	struct xlog_ticket	*tic;
	int			unit_res;

	tic = kmem_cache_zalloc(xfs_log_ticket_cache, GFP_NOFS | __GFP_NOFAIL);

	unit_res = xlog_calc_unit_res(log, unit_bytes);

	atomic_set(&tic->t_ref, 1);
	tic->t_task		= current;
	INIT_LIST_HEAD(&tic->t_queue);
	tic->t_unit_res		= unit_res;
	tic->t_curr_res		= unit_res;
	tic->t_cnt		= cnt;
	tic->t_ocnt		= cnt;
	tic->t_tid		= prandom_u32();
	if (permanent)
		tic->t_flags |= XLOG_TIC_PERM_RESERV;

	return tic;
}

#if defined(DEBUG)
/*
 * Check to make sure the grant write head didn't just over lap the tail.  If
 * the cycles are the same, we can't be overlapping.  Otherwise, make sure that
 * the cycles differ by exactly one and check the byte count.
 *
 * This check is run unlocked, so can give false positives. Rather than assert
 * on failures, use a warn-once flag and a panic tag to allow the admin to
 * determine if they want to panic the machine when such an error occurs. For
 * debug kernels this will have the same effect as using an assert but, unlinke
 * an assert, it can be turned off at runtime.
 */
STATIC void
xlog_verify_grant_tail(
	struct xlog	*log)
{
	int		tail_cycle, tail_blocks;
	int		cycle, space;

	xlog_crack_grant_head(&log->l_write_head.grant, &cycle, &space);
	xlog_crack_atomic_lsn(&log->l_tail_lsn, &tail_cycle, &tail_blocks);
	if (tail_cycle != cycle) {
		if (cycle - 1 != tail_cycle &&
		    !test_and_set_bit(XLOG_TAIL_WARN, &log->l_opstate)) {
			xfs_alert_tag(log->l_mp, XFS_PTAG_LOGRES,
				"%s: cycle - 1 != tail_cycle", __func__);
		}

		if (space > BBTOB(tail_blocks) &&
		    !test_and_set_bit(XLOG_TAIL_WARN, &log->l_opstate)) {
			xfs_alert_tag(log->l_mp, XFS_PTAG_LOGRES,
				"%s: space > BBTOB(tail_blocks)", __func__);
		}
	}
}

/* check if it will fit */
STATIC void
xlog_verify_tail_lsn(
	struct xlog		*log,
	struct xlog_in_core	*iclog)
{
	xfs_lsn_t	tail_lsn = be64_to_cpu(iclog->ic_header.h_tail_lsn);
	int		blocks;

    if (CYCLE_LSN(tail_lsn) == log->l_prev_cycle) {
	blocks =
	    log->l_logBBsize - (log->l_prev_block - BLOCK_LSN(tail_lsn));
	if (blocks < BTOBB(iclog->ic_offset)+BTOBB(log->l_iclog_hsize))
		xfs_emerg(log->l_mp, "%s: ran out of log space", __func__);
    } else {
	ASSERT(CYCLE_LSN(tail_lsn)+1 == log->l_prev_cycle);

	if (BLOCK_LSN(tail_lsn) == log->l_prev_block)
		xfs_emerg(log->l_mp, "%s: tail wrapped", __func__);

	blocks = BLOCK_LSN(tail_lsn) - log->l_prev_block;
	if (blocks < BTOBB(iclog->ic_offset) + 1)
		xfs_emerg(log->l_mp, "%s: ran out of log space", __func__);
    }
}

/*
 * Perform a number of checks on the iclog before writing to disk.
 *
 * 1. Make sure the iclogs are still circular
 * 2. Make sure we have a good magic number
 * 3. Make sure we don't have magic numbers in the data
 * 4. Check fields of each log operation header for:
 *	A. Valid client identifier
 *	B. tid ptr value falls in valid ptr space (user space code)
 *	C. Length in log record header is correct according to the
 *		individual operation headers within record.
 * 5. When a bwrite will occur within 5 blocks of the front of the physical
 *	log, check the preceding blocks of the physical log to make sure all
 *	the cycle numbers agree with the current cycle number.
 */
STATIC void
xlog_verify_iclog(
	struct xlog		*log,
	struct xlog_in_core	*iclog,
	int			count)
{
	xlog_op_header_t	*ophead;
	xlog_in_core_t		*icptr;
	xlog_in_core_2_t	*xhdr;
	void			*base_ptr, *ptr, *p;
	ptrdiff_t		field_offset;
	uint8_t			clientid;
	int			len, i, j, k, op_len;
	int			idx;

	/* check validity of iclog pointers */
	spin_lock(&log->l_icloglock);
	icptr = log->l_iclog;
	for (i = 0; i < log->l_iclog_bufs; i++, icptr = icptr->ic_next)
		ASSERT(icptr);

	if (icptr != log->l_iclog)
		xfs_emerg(log->l_mp, "%s: corrupt iclog ring", __func__);
	spin_unlock(&log->l_icloglock);

	/* check log magic numbers */
	if (iclog->ic_header.h_magicno != cpu_to_be32(XLOG_HEADER_MAGIC_NUM))
		xfs_emerg(log->l_mp, "%s: invalid magic num", __func__);

	base_ptr = ptr = &iclog->ic_header;
	p = &iclog->ic_header;
	for (ptr += BBSIZE; ptr < base_ptr + count; ptr += BBSIZE) {
		if (*(__be32 *)ptr == cpu_to_be32(XLOG_HEADER_MAGIC_NUM))
			xfs_emerg(log->l_mp, "%s: unexpected magic num",
				__func__);
	}

	/* check fields */
	len = be32_to_cpu(iclog->ic_header.h_num_logops);
	base_ptr = ptr = iclog->ic_datap;
	ophead = ptr;
	xhdr = iclog->ic_data;
	for (i = 0; i < len; i++) {
		ophead = ptr;

		/* clientid is only 1 byte */
		p = &ophead->oh_clientid;
		field_offset = p - base_ptr;
		if (field_offset & 0x1ff) {
			clientid = ophead->oh_clientid;
		} else {
			idx = BTOBBT((void *)&ophead->oh_clientid - iclog->ic_datap);
			if (idx >= (XLOG_HEADER_CYCLE_SIZE / BBSIZE)) {
				j = idx / (XLOG_HEADER_CYCLE_SIZE / BBSIZE);
				k = idx % (XLOG_HEADER_CYCLE_SIZE / BBSIZE);
				clientid = xlog_get_client_id(
					xhdr[j].hic_xheader.xh_cycle_data[k]);
			} else {
				clientid = xlog_get_client_id(
					iclog->ic_header.h_cycle_data[idx]);
			}
		}
		if (clientid != XFS_TRANSACTION && clientid != XFS_LOG) {
			xfs_warn(log->l_mp,
				"%s: op %d invalid clientid %d op "PTR_FMT" offset 0x%lx",
				__func__, i, clientid, ophead,
				(unsigned long)field_offset);
		}

		/* check length */
		p = &ophead->oh_len;
		field_offset = p - base_ptr;
		if (field_offset & 0x1ff) {
			op_len = be32_to_cpu(ophead->oh_len);
		} else {
			idx = BTOBBT((void *)&ophead->oh_len - iclog->ic_datap);
			if (idx >= (XLOG_HEADER_CYCLE_SIZE / BBSIZE)) {
				j = idx / (XLOG_HEADER_CYCLE_SIZE / BBSIZE);
				k = idx % (XLOG_HEADER_CYCLE_SIZE / BBSIZE);
				op_len = be32_to_cpu(xhdr[j].hic_xheader.xh_cycle_data[k]);
			} else {
				op_len = be32_to_cpu(iclog->ic_header.h_cycle_data[idx]);
			}
		}
		ptr += sizeof(xlog_op_header_t) + op_len;
	}
}
#endif

/*
 * Perform a forced shutdown on the log.
 *
 * This can be called from low level log code to trigger a shutdown, or from the
 * high level mount shutdown code when the mount shuts down.
 *
 * Our main objectives here are to make sure that:
 *	a. if the shutdown was not due to a log IO error, flush the logs to
 *	   disk. Anything modified after this is ignored.
 *	b. the log gets atomically marked 'XLOG_IO_ERROR' for all interested
 *	   parties to find out. Nothing new gets queued after this is done.
 *	c. Tasks sleeping on log reservations, pinned objects and
 *	   other resources get woken up.
 *	d. The mount is also marked as shut down so that log triggered shutdowns
 *	   still behave the same as if they called xfs_forced_shutdown().
 *
 * Return true if the shutdown cause was a log IO error and we actually shut the
 * log down.
 */
bool
xlog_force_shutdown(
	struct xlog	*log,
	uint32_t	shutdown_flags)
{
	bool		log_error = (shutdown_flags & SHUTDOWN_LOG_IO_ERROR);

	if (!log)
		return false;

	/*
	 * Flush all the completed transactions to disk before marking the log
	 * being shut down. We need to do this first as shutting down the log
	 * before the force will prevent the log force from flushing the iclogs
	 * to disk.
	 *
	 * When we are in recovery, there are no transactions to flush, and
	 * we don't want to touch the log because we don't want to perturb the
	 * current head/tail for future recovery attempts. Hence we need to
	 * avoid a log force in this case.
	 *
	 * If we are shutting down due to a log IO error, then we must avoid
	 * trying to write the log as that may just result in more IO errors and
	 * an endless shutdown/force loop.
	 */
	if (!log_error && !xlog_in_recovery(log))
		xfs_log_force(log->l_mp, XFS_LOG_SYNC);

	/*
	 * Atomically set the shutdown state. If the shutdown state is already
	 * set, there someone else is performing the shutdown and so we are done
	 * here. This should never happen because we should only ever get called
	 * once by the first shutdown caller.
	 *
	 * Much of the log state machine transitions assume that shutdown state
	 * cannot change once they hold the log->l_icloglock. Hence we need to
	 * hold that lock here, even though we use the atomic test_and_set_bit()
	 * operation to set the shutdown state.
	 */
	spin_lock(&log->l_icloglock);
	if (test_and_set_bit(XLOG_IO_ERROR, &log->l_opstate)) {
		spin_unlock(&log->l_icloglock);
		return false;
	}
	spin_unlock(&log->l_icloglock);

	/*
	 * If this log shutdown also sets the mount shutdown state, issue a
	 * shutdown warning message.
	 */
	if (!test_and_set_bit(XFS_OPSTATE_SHUTDOWN, &log->l_mp->m_opstate)) {
		xfs_alert_tag(log->l_mp, XFS_PTAG_SHUTDOWN_LOGERROR,
"Filesystem has been shut down due to log error (0x%x).",
				shutdown_flags);
		xfs_alert(log->l_mp,
"Please unmount the filesystem and rectify the problem(s).");
		if (xfs_error_level >= XFS_ERRLEVEL_HIGH)
			xfs_stack_trace();
	}

	/*
	 * We don't want anybody waiting for log reservations after this. That
	 * means we have to wake up everybody queued up on reserveq as well as
	 * writeq.  In addition, we make sure in xlog_{re}grant_log_space that
	 * we don't enqueue anything once the SHUTDOWN flag is set, and this
	 * action is protected by the grant locks.
	 */
	xlog_grant_head_wake_all(&log->l_reserve_head);
	xlog_grant_head_wake_all(&log->l_write_head);

	/*
	 * Wake up everybody waiting on xfs_log_force. Wake the CIL push first
	 * as if the log writes were completed. The abort handling in the log
	 * item committed callback functions will do this again under lock to
	 * avoid races.
	 */
	spin_lock(&log->l_cilp->xc_push_lock);
	wake_up_all(&log->l_cilp->xc_start_wait);
	wake_up_all(&log->l_cilp->xc_commit_wait);
	spin_unlock(&log->l_cilp->xc_push_lock);

	spin_lock(&log->l_icloglock);
	xlog_state_shutdown_callbacks(log);
	spin_unlock(&log->l_icloglock);

	wake_up_var(&log->l_opstate);
	return log_error;
}

STATIC int
xlog_iclogs_empty(
	struct xlog	*log)
{
	xlog_in_core_t	*iclog;

	iclog = log->l_iclog;
	do {
		/* endianness does not matter here, zero is zero in
		 * any language.
		 */
		if (iclog->ic_header.h_num_logops)
			return 0;
		iclog = iclog->ic_next;
	} while (iclog != log->l_iclog);
	return 1;
}

/*
 * Verify that an LSN stamped into a piece of metadata is valid. This is
 * intended for use in read verifiers on v5 superblocks.
 */
bool
xfs_log_check_lsn(
	struct xfs_mount	*mp,
	xfs_lsn_t		lsn)
{
	struct xlog		*log = mp->m_log;
	bool			valid;

	/*
	 * norecovery mode skips mount-time log processing and unconditionally
	 * resets the in-core LSN. We can't validate in this mode, but
	 * modifications are not allowed anyways so just return true.
	 */
	if (xfs_has_norecovery(mp))
		return true;

	/*
	 * Some metadata LSNs are initialized to NULL (e.g., the agfl). This is
	 * handled by recovery and thus safe to ignore here.
	 */
	if (lsn == NULLCOMMITLSN)
		return true;

	valid = xlog_valid_lsn(mp->m_log, lsn);

	/* warn the user about what's gone wrong before verifier failure */
	if (!valid) {
		spin_lock(&log->l_icloglock);
		xfs_warn(mp,
"Corruption warning: Metadata has LSN (%d:%d) ahead of current LSN (%d:%d). "
"Please unmount and run xfs_repair (>= v4.3) to resolve.",
			 CYCLE_LSN(lsn), BLOCK_LSN(lsn),
			 log->l_curr_cycle, log->l_curr_block);
		spin_unlock(&log->l_icloglock);
	}

	return valid;
}

/*
 * Notify the log that we're about to start using a feature that is protected
 * by a log incompat feature flag.  This will prevent log covering from
 * clearing those flags.
 */
void
xlog_use_incompat_feat(
	struct xlog		*log)
{
	down_read(&log->l_incompat_users);
}

/* Notify the log that we've finished using log incompat features. */
void
xlog_drop_incompat_feat(
	struct xlog		*log)
{
	up_read(&log->l_incompat_users);
}<|MERGE_RESOLUTION|>--- conflicted
+++ resolved
@@ -2409,17 +2409,6 @@
 			else
 				ophdr->oh_flags |= XLOG_CONTINUE_TRANS;
 
-<<<<<<< HEAD
-	if (iclog->ic_state == XLOG_STATE_ACTIVE)
-		xlog_state_switch_iclogs(log, iclog, 0);
-	else
-		ASSERT(iclog->ic_state == XLOG_STATE_WANT_SYNC ||
-			xlog_is_shutdown(log));
-release_iclog:
-	error = xlog_state_release_iclog(log, iclog);
-	spin_unlock(&log->l_icloglock);
-	return error;
-=======
 			rlen = min_t(uint32_t, rlen, iclog->ic_size - *log_offset);
 			ophdr->oh_len = cpu_to_be32(rlen);
 
@@ -2436,7 +2425,6 @@
 	 */
 	*iclogp = iclog;
 	return 0;
->>>>>>> 88084a3d
 }
 
 /*
@@ -2549,11 +2537,7 @@
 	 * iclog with the number of bytes written here.
 	 */
 	spin_lock(&log->l_icloglock);
-<<<<<<< HEAD
-	xlog_state_finish_copy(log, iclog, record_cnt, data_cnt);
-=======
 	xlog_state_finish_copy(log, iclog, record_cnt, 0);
->>>>>>> 88084a3d
 	error = xlog_state_release_iclog(log, iclog);
 	spin_unlock(&log->l_icloglock);
 
