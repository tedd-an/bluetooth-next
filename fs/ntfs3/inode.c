--- conflicted
+++ resolved
@@ -577,16 +577,7 @@
 	clear_buffer_uptodate(bh);
 
 	if (is_resident(ni)) {
-<<<<<<< HEAD
-		ni_lock(ni);
-		err = attr_data_read_resident(ni, &folio->page);
-		ni_unlock(ni);
-
-		if (!err)
-			set_buffer_uptodate(bh);
-=======
 		bh->b_blocknr = RESIDENT_LCN;
->>>>>>> 0c383648
 		bh->b_size = block_size;
 		if (!folio) {
 			err = 0;
