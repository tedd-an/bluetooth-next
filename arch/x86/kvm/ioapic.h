--- conflicted
+++ resolved
@@ -39,21 +39,13 @@
 
 struct dest_map {
 	/* vcpu bitmap where IRQ has been sent */
-<<<<<<< HEAD
-	DECLARE_BITMAP(map, KVM_MAX_VCPU_ID + 1);
-=======
 	DECLARE_BITMAP(map, KVM_MAX_VCPU_IDS);
->>>>>>> df0cc57e
 
 	/*
 	 * Vector sent to a given vcpu, only valid when
 	 * the vcpu's bit in map is set
 	 */
-<<<<<<< HEAD
-	u8 vectors[KVM_MAX_VCPU_ID + 1];
-=======
 	u8 vectors[KVM_MAX_VCPU_IDS];
->>>>>>> df0cc57e
 };
 
 
