#include <linux/gfp.h>
#include <linux/initrd.h>
#include <linux/ioport.h>
#include <linux/swap.h>
#include <linux/memblock.h>
#include <linux/bootmem.h>	/* for max_low_pfn */

#include <asm/cacheflush.h>
#include <asm/e820.h>
#include <asm/init.h>
#include <asm/page.h>
#include <asm/page_types.h>
#include <asm/sections.h>
#include <asm/setup.h>
#include <asm/tlbflush.h>
#include <asm/tlb.h>
#include <asm/proto.h>
#include <asm/dma.h>		/* for MAX_DMA_PFN */
#include <asm/microcode.h>

/*
 * We need to define the tracepoints somewhere, and tlb.c
 * is only compied when SMP=y.
 */
#define CREATE_TRACE_POINTS
#include <trace/events/tlb.h>

#include "mm_internal.h"

/*
 * Tables translating between page_cache_type_t and pte encoding.
 *
 * Minimal supported modes are defined statically, they are modified
 * during bootup if more supported cache modes are available.
 *
 *   Index into __cachemode2pte_tbl[] is the cachemode.
 *
 *   Index into __pte2cachemode_tbl[] are the caching attribute bits of the pte
 *   (_PAGE_PWT, _PAGE_PCD, _PAGE_PAT) at index bit positions 0, 1, 2.
 */
uint16_t __cachemode2pte_tbl[_PAGE_CACHE_MODE_NUM] = {
	[_PAGE_CACHE_MODE_WB      ]	= 0         | 0        ,
	[_PAGE_CACHE_MODE_WC      ]	= _PAGE_PWT | 0        ,
	[_PAGE_CACHE_MODE_UC_MINUS]	= 0         | _PAGE_PCD,
	[_PAGE_CACHE_MODE_UC      ]	= _PAGE_PWT | _PAGE_PCD,
	[_PAGE_CACHE_MODE_WT      ]	= 0         | _PAGE_PCD,
	[_PAGE_CACHE_MODE_WP      ]	= 0         | _PAGE_PCD,
};
EXPORT_SYMBOL(__cachemode2pte_tbl);

uint8_t __pte2cachemode_tbl[8] = {
	[__pte2cm_idx( 0        | 0         | 0        )] = _PAGE_CACHE_MODE_WB,
	[__pte2cm_idx(_PAGE_PWT | 0         | 0        )] = _PAGE_CACHE_MODE_WC,
	[__pte2cm_idx( 0        | _PAGE_PCD | 0        )] = _PAGE_CACHE_MODE_UC_MINUS,
	[__pte2cm_idx(_PAGE_PWT | _PAGE_PCD | 0        )] = _PAGE_CACHE_MODE_UC,
	[__pte2cm_idx( 0        | 0         | _PAGE_PAT)] = _PAGE_CACHE_MODE_WB,
	[__pte2cm_idx(_PAGE_PWT | 0         | _PAGE_PAT)] = _PAGE_CACHE_MODE_WC,
	[__pte2cm_idx(0         | _PAGE_PCD | _PAGE_PAT)] = _PAGE_CACHE_MODE_UC_MINUS,
	[__pte2cm_idx(_PAGE_PWT | _PAGE_PCD | _PAGE_PAT)] = _PAGE_CACHE_MODE_UC,
};
EXPORT_SYMBOL(__pte2cachemode_tbl);

static unsigned long __initdata pgt_buf_start;
static unsigned long __initdata pgt_buf_end;
static unsigned long __initdata pgt_buf_top;

static unsigned long min_pfn_mapped;

static bool __initdata can_use_brk_pgt = true;

/*
 * Pages returned are already directly mapped.
 *
 * Changing that is likely to break Xen, see commit:
 *
 *    279b706 x86,xen: introduce x86_init.mapping.pagetable_reserve
 *
 * for detailed information.
 */
__ref void *alloc_low_pages(unsigned int num)
{
	unsigned long pfn;
	int i;

	if (after_bootmem) {
		unsigned int order;

		order = get_order((unsigned long)num << PAGE_SHIFT);
		return (void *)__get_free_pages(GFP_ATOMIC | __GFP_NOTRACK |
						__GFP_ZERO, order);
	}

	if ((pgt_buf_end + num) > pgt_buf_top || !can_use_brk_pgt) {
		unsigned long ret;
		if (min_pfn_mapped >= max_pfn_mapped)
			panic("alloc_low_pages: ran out of memory");
		ret = memblock_find_in_range(min_pfn_mapped << PAGE_SHIFT,
					max_pfn_mapped << PAGE_SHIFT,
					PAGE_SIZE * num , PAGE_SIZE);
		if (!ret)
			panic("alloc_low_pages: can not alloc memory");
		memblock_reserve(ret, PAGE_SIZE * num);
		pfn = ret >> PAGE_SHIFT;
	} else {
		pfn = pgt_buf_end;
		pgt_buf_end += num;
		printk(KERN_DEBUG "BRK [%#010lx, %#010lx] PGTABLE\n",
			pfn << PAGE_SHIFT, (pgt_buf_end << PAGE_SHIFT) - 1);
	}

	for (i = 0; i < num; i++) {
		void *adr;

		adr = __va((pfn + i) << PAGE_SHIFT);
		clear_page(adr);
	}

	return __va(pfn << PAGE_SHIFT);
}

/* need 3 4k for initial PMD_SIZE,  3 4k for 0-ISA_END_ADDRESS */
#define INIT_PGT_BUF_SIZE	(6 * PAGE_SIZE)
RESERVE_BRK(early_pgt_alloc, INIT_PGT_BUF_SIZE);
void  __init early_alloc_pgt_buf(void)
{
	unsigned long tables = INIT_PGT_BUF_SIZE;
	phys_addr_t base;

	base = __pa(extend_brk(tables, PAGE_SIZE));

	pgt_buf_start = base >> PAGE_SHIFT;
	pgt_buf_end = pgt_buf_start;
	pgt_buf_top = pgt_buf_start + (tables >> PAGE_SHIFT);
}

int after_bootmem;

early_param_on_off("gbpages", "nogbpages", direct_gbpages, CONFIG_X86_DIRECT_GBPAGES);

struct map_range {
	unsigned long start;
	unsigned long end;
	unsigned page_size_mask;
};

static int page_size_mask;

static void __init probe_page_size_mask(void)
{
#if !defined(CONFIG_DEBUG_PAGEALLOC) && !defined(CONFIG_KMEMCHECK)
	/*
	 * For CONFIG_DEBUG_PAGEALLOC, identity mapping will use small pages.
	 * This will simplify cpa(), which otherwise needs to support splitting
	 * large pages into small in interrupt context, etc.
	 */
	if (cpu_has_pse)
		page_size_mask |= 1 << PG_LEVEL_2M;
#endif

	/* Enable PSE if available */
	if (cpu_has_pse)
		cr4_set_bits_and_update_boot(X86_CR4_PSE);

	/* Enable PGE if available */
	if (cpu_has_pge) {
		cr4_set_bits_and_update_boot(X86_CR4_PGE);
		__supported_pte_mask |= _PAGE_GLOBAL;
<<<<<<< HEAD
	} else
		__supported_pte_mask &= ~_PAGE_GLOBAL;
=======
	}

	/* Enable 1 GB linear kernel mappings if available: */
	if (direct_gbpages && cpu_has_gbpages) {
		printk(KERN_INFO "Using GB pages for direct mapping\n");
		page_size_mask |= 1 << PG_LEVEL_1G;
	} else {
		direct_gbpages = 0;
	}
>>>>>>> 4e26d11f
}

#ifdef CONFIG_X86_32
#define NR_RANGE_MR 3
#else /* CONFIG_X86_64 */
#define NR_RANGE_MR 5
#endif

static int __meminit save_mr(struct map_range *mr, int nr_range,
			     unsigned long start_pfn, unsigned long end_pfn,
			     unsigned long page_size_mask)
{
	if (start_pfn < end_pfn) {
		if (nr_range >= NR_RANGE_MR)
			panic("run out of range for init_memory_mapping\n");
		mr[nr_range].start = start_pfn<<PAGE_SHIFT;
		mr[nr_range].end   = end_pfn<<PAGE_SHIFT;
		mr[nr_range].page_size_mask = page_size_mask;
		nr_range++;
	}

	return nr_range;
}

/*
 * adjust the page_size_mask for small range to go with
 *	big page size instead small one if nearby are ram too.
 */
static void __init_refok adjust_range_page_size_mask(struct map_range *mr,
							 int nr_range)
{
	int i;

	for (i = 0; i < nr_range; i++) {
		if ((page_size_mask & (1<<PG_LEVEL_2M)) &&
		    !(mr[i].page_size_mask & (1<<PG_LEVEL_2M))) {
			unsigned long start = round_down(mr[i].start, PMD_SIZE);
			unsigned long end = round_up(mr[i].end, PMD_SIZE);

#ifdef CONFIG_X86_32
			if ((end >> PAGE_SHIFT) > max_low_pfn)
				continue;
#endif

			if (memblock_is_region_memory(start, end - start))
				mr[i].page_size_mask |= 1<<PG_LEVEL_2M;
		}
		if ((page_size_mask & (1<<PG_LEVEL_1G)) &&
		    !(mr[i].page_size_mask & (1<<PG_LEVEL_1G))) {
			unsigned long start = round_down(mr[i].start, PUD_SIZE);
			unsigned long end = round_up(mr[i].end, PUD_SIZE);

			if (memblock_is_region_memory(start, end - start))
				mr[i].page_size_mask |= 1<<PG_LEVEL_1G;
		}
	}
}

static const char *page_size_string(struct map_range *mr)
{
	static const char str_1g[] = "1G";
	static const char str_2m[] = "2M";
	static const char str_4m[] = "4M";
	static const char str_4k[] = "4k";

	if (mr->page_size_mask & (1<<PG_LEVEL_1G))
		return str_1g;
	/*
	 * 32-bit without PAE has a 4M large page size.
	 * PG_LEVEL_2M is misnamed, but we can at least
	 * print out the right size in the string.
	 */
	if (IS_ENABLED(CONFIG_X86_32) &&
	    !IS_ENABLED(CONFIG_X86_PAE) &&
	    mr->page_size_mask & (1<<PG_LEVEL_2M))
		return str_4m;

	if (mr->page_size_mask & (1<<PG_LEVEL_2M))
		return str_2m;

	return str_4k;
}

static int __meminit split_mem_range(struct map_range *mr, int nr_range,
				     unsigned long start,
				     unsigned long end)
{
	unsigned long start_pfn, end_pfn, limit_pfn;
	unsigned long pfn;
	int i;

	limit_pfn = PFN_DOWN(end);

	/* head if not big page alignment ? */
	pfn = start_pfn = PFN_DOWN(start);
#ifdef CONFIG_X86_32
	/*
	 * Don't use a large page for the first 2/4MB of memory
	 * because there are often fixed size MTRRs in there
	 * and overlapping MTRRs into large pages can cause
	 * slowdowns.
	 */
	if (pfn == 0)
		end_pfn = PFN_DOWN(PMD_SIZE);
	else
		end_pfn = round_up(pfn, PFN_DOWN(PMD_SIZE));
#else /* CONFIG_X86_64 */
	end_pfn = round_up(pfn, PFN_DOWN(PMD_SIZE));
#endif
	if (end_pfn > limit_pfn)
		end_pfn = limit_pfn;
	if (start_pfn < end_pfn) {
		nr_range = save_mr(mr, nr_range, start_pfn, end_pfn, 0);
		pfn = end_pfn;
	}

	/* big page (2M) range */
	start_pfn = round_up(pfn, PFN_DOWN(PMD_SIZE));
#ifdef CONFIG_X86_32
	end_pfn = round_down(limit_pfn, PFN_DOWN(PMD_SIZE));
#else /* CONFIG_X86_64 */
	end_pfn = round_up(pfn, PFN_DOWN(PUD_SIZE));
	if (end_pfn > round_down(limit_pfn, PFN_DOWN(PMD_SIZE)))
		end_pfn = round_down(limit_pfn, PFN_DOWN(PMD_SIZE));
#endif

	if (start_pfn < end_pfn) {
		nr_range = save_mr(mr, nr_range, start_pfn, end_pfn,
				page_size_mask & (1<<PG_LEVEL_2M));
		pfn = end_pfn;
	}

#ifdef CONFIG_X86_64
	/* big page (1G) range */
	start_pfn = round_up(pfn, PFN_DOWN(PUD_SIZE));
	end_pfn = round_down(limit_pfn, PFN_DOWN(PUD_SIZE));
	if (start_pfn < end_pfn) {
		nr_range = save_mr(mr, nr_range, start_pfn, end_pfn,
				page_size_mask &
				 ((1<<PG_LEVEL_2M)|(1<<PG_LEVEL_1G)));
		pfn = end_pfn;
	}

	/* tail is not big page (1G) alignment */
	start_pfn = round_up(pfn, PFN_DOWN(PMD_SIZE));
	end_pfn = round_down(limit_pfn, PFN_DOWN(PMD_SIZE));
	if (start_pfn < end_pfn) {
		nr_range = save_mr(mr, nr_range, start_pfn, end_pfn,
				page_size_mask & (1<<PG_LEVEL_2M));
		pfn = end_pfn;
	}
#endif

	/* tail is not big page (2M) alignment */
	start_pfn = pfn;
	end_pfn = limit_pfn;
	nr_range = save_mr(mr, nr_range, start_pfn, end_pfn, 0);

	if (!after_bootmem)
		adjust_range_page_size_mask(mr, nr_range);

	/* try to merge same page size and continuous */
	for (i = 0; nr_range > 1 && i < nr_range - 1; i++) {
		unsigned long old_start;
		if (mr[i].end != mr[i+1].start ||
		    mr[i].page_size_mask != mr[i+1].page_size_mask)
			continue;
		/* move it */
		old_start = mr[i].start;
		memmove(&mr[i], &mr[i+1],
			(nr_range - 1 - i) * sizeof(struct map_range));
		mr[i--].start = old_start;
		nr_range--;
	}

	for (i = 0; i < nr_range; i++)
		printk(KERN_DEBUG " [mem %#010lx-%#010lx] page %s\n",
				mr[i].start, mr[i].end - 1,
				page_size_string(&mr[i]));

	return nr_range;
}

struct range pfn_mapped[E820_X_MAX];
int nr_pfn_mapped;

static void add_pfn_range_mapped(unsigned long start_pfn, unsigned long end_pfn)
{
	nr_pfn_mapped = add_range_with_merge(pfn_mapped, E820_X_MAX,
					     nr_pfn_mapped, start_pfn, end_pfn);
	nr_pfn_mapped = clean_sort_range(pfn_mapped, E820_X_MAX);

	max_pfn_mapped = max(max_pfn_mapped, end_pfn);

	if (start_pfn < (1UL<<(32-PAGE_SHIFT)))
		max_low_pfn_mapped = max(max_low_pfn_mapped,
					 min(end_pfn, 1UL<<(32-PAGE_SHIFT)));
}

bool pfn_range_is_mapped(unsigned long start_pfn, unsigned long end_pfn)
{
	int i;

	for (i = 0; i < nr_pfn_mapped; i++)
		if ((start_pfn >= pfn_mapped[i].start) &&
		    (end_pfn <= pfn_mapped[i].end))
			return true;

	return false;
}

/*
 * Setup the direct mapping of the physical memory at PAGE_OFFSET.
 * This runs before bootmem is initialized and gets pages directly from
 * the physical memory. To access them they are temporarily mapped.
 */
unsigned long __init_refok init_memory_mapping(unsigned long start,
					       unsigned long end)
{
	struct map_range mr[NR_RANGE_MR];
	unsigned long ret = 0;
	int nr_range, i;

	pr_info("init_memory_mapping: [mem %#010lx-%#010lx]\n",
	       start, end - 1);

	memset(mr, 0, sizeof(mr));
	nr_range = split_mem_range(mr, 0, start, end);

	for (i = 0; i < nr_range; i++)
		ret = kernel_physical_mapping_init(mr[i].start, mr[i].end,
						   mr[i].page_size_mask);

	add_pfn_range_mapped(start >> PAGE_SHIFT, ret >> PAGE_SHIFT);

	return ret >> PAGE_SHIFT;
}

/*
 * We need to iterate through the E820 memory map and create direct mappings
 * for only E820_RAM and E820_KERN_RESERVED regions. We cannot simply
 * create direct mappings for all pfns from [0 to max_low_pfn) and
 * [4GB to max_pfn) because of possible memory holes in high addresses
 * that cannot be marked as UC by fixed/variable range MTRRs.
 * Depending on the alignment of E820 ranges, this may possibly result
 * in using smaller size (i.e. 4K instead of 2M or 1G) page tables.
 *
 * init_mem_mapping() calls init_range_memory_mapping() with big range.
 * That range would have hole in the middle or ends, and only ram parts
 * will be mapped in init_range_memory_mapping().
 */
static unsigned long __init init_range_memory_mapping(
					   unsigned long r_start,
					   unsigned long r_end)
{
	unsigned long start_pfn, end_pfn;
	unsigned long mapped_ram_size = 0;
	int i;

	for_each_mem_pfn_range(i, MAX_NUMNODES, &start_pfn, &end_pfn, NULL) {
		u64 start = clamp_val(PFN_PHYS(start_pfn), r_start, r_end);
		u64 end = clamp_val(PFN_PHYS(end_pfn), r_start, r_end);
		if (start >= end)
			continue;

		/*
		 * if it is overlapping with brk pgt, we need to
		 * alloc pgt buf from memblock instead.
		 */
		can_use_brk_pgt = max(start, (u64)pgt_buf_end<<PAGE_SHIFT) >=
				    min(end, (u64)pgt_buf_top<<PAGE_SHIFT);
		init_memory_mapping(start, end);
		mapped_ram_size += end - start;
		can_use_brk_pgt = true;
	}

	return mapped_ram_size;
}

static unsigned long __init get_new_step_size(unsigned long step_size)
{
	/*
	 * Initial mapped size is PMD_SIZE (2M).
	 * We can not set step_size to be PUD_SIZE (1G) yet.
	 * In worse case, when we cross the 1G boundary, and
	 * PG_LEVEL_2M is not set, we will need 1+1+512 pages (2M + 8k)
	 * to map 1G range with PTE. Hence we use one less than the
	 * difference of page table level shifts.
	 *
	 * Don't need to worry about overflow in the top-down case, on 32bit,
	 * when step_size is 0, round_down() returns 0 for start, and that
	 * turns it into 0x100000000ULL.
	 * In the bottom-up case, round_up(x, 0) returns 0 though too, which
	 * needs to be taken into consideration by the code below.
	 */
	return step_size << (PMD_SHIFT - PAGE_SHIFT - 1);
}

/**
 * memory_map_top_down - Map [map_start, map_end) top down
 * @map_start: start address of the target memory range
 * @map_end: end address of the target memory range
 *
 * This function will setup direct mapping for memory range
 * [map_start, map_end) in top-down. That said, the page tables
 * will be allocated at the end of the memory, and we map the
 * memory in top-down.
 */
static void __init memory_map_top_down(unsigned long map_start,
				       unsigned long map_end)
{
	unsigned long real_end, start, last_start;
	unsigned long step_size;
	unsigned long addr;
	unsigned long mapped_ram_size = 0;

	/* xen has big range in reserved near end of ram, skip it at first.*/
	addr = memblock_find_in_range(map_start, map_end, PMD_SIZE, PMD_SIZE);
	real_end = addr + PMD_SIZE;

	/* step_size need to be small so pgt_buf from BRK could cover it */
	step_size = PMD_SIZE;
	max_pfn_mapped = 0; /* will get exact value next */
	min_pfn_mapped = real_end >> PAGE_SHIFT;
	last_start = start = real_end;

	/*
	 * We start from the top (end of memory) and go to the bottom.
	 * The memblock_find_in_range() gets us a block of RAM from the
	 * end of RAM in [min_pfn_mapped, max_pfn_mapped) used as new pages
	 * for page table.
	 */
	while (last_start > map_start) {
		if (last_start > step_size) {
			start = round_down(last_start - 1, step_size);
			if (start < map_start)
				start = map_start;
		} else
			start = map_start;
		mapped_ram_size += init_range_memory_mapping(start,
							last_start);
		last_start = start;
		min_pfn_mapped = last_start >> PAGE_SHIFT;
		if (mapped_ram_size >= step_size)
			step_size = get_new_step_size(step_size);
	}

	if (real_end < map_end)
		init_range_memory_mapping(real_end, map_end);
}

/**
 * memory_map_bottom_up - Map [map_start, map_end) bottom up
 * @map_start: start address of the target memory range
 * @map_end: end address of the target memory range
 *
 * This function will setup direct mapping for memory range
 * [map_start, map_end) in bottom-up. Since we have limited the
 * bottom-up allocation above the kernel, the page tables will
 * be allocated just above the kernel and we map the memory
 * in [map_start, map_end) in bottom-up.
 */
static void __init memory_map_bottom_up(unsigned long map_start,
					unsigned long map_end)
{
	unsigned long next, start;
	unsigned long mapped_ram_size = 0;
	/* step_size need to be small so pgt_buf from BRK could cover it */
	unsigned long step_size = PMD_SIZE;

	start = map_start;
	min_pfn_mapped = start >> PAGE_SHIFT;

	/*
	 * We start from the bottom (@map_start) and go to the top (@map_end).
	 * The memblock_find_in_range() gets us a block of RAM from the
	 * end of RAM in [min_pfn_mapped, max_pfn_mapped) used as new pages
	 * for page table.
	 */
	while (start < map_end) {
		if (step_size && map_end - start > step_size) {
			next = round_up(start + 1, step_size);
			if (next > map_end)
				next = map_end;
		} else {
			next = map_end;
		}

		mapped_ram_size += init_range_memory_mapping(start, next);
		start = next;

		if (mapped_ram_size >= step_size)
			step_size = get_new_step_size(step_size);
	}
}

void __init init_mem_mapping(void)
{
	unsigned long end;

	probe_page_size_mask();

#ifdef CONFIG_X86_64
	end = max_pfn << PAGE_SHIFT;
#else
	end = max_low_pfn << PAGE_SHIFT;
#endif

	/* the ISA range is always mapped regardless of memory holes */
	init_memory_mapping(0, ISA_END_ADDRESS);

	/*
	 * If the allocation is in bottom-up direction, we setup direct mapping
	 * in bottom-up, otherwise we setup direct mapping in top-down.
	 */
	if (memblock_bottom_up()) {
		unsigned long kernel_end = __pa_symbol(_end);

		/*
		 * we need two separate calls here. This is because we want to
		 * allocate page tables above the kernel. So we first map
		 * [kernel_end, end) to make memory above the kernel be mapped
		 * as soon as possible. And then use page tables allocated above
		 * the kernel to map [ISA_END_ADDRESS, kernel_end).
		 */
		memory_map_bottom_up(kernel_end, end);
		memory_map_bottom_up(ISA_END_ADDRESS, kernel_end);
	} else {
		memory_map_top_down(ISA_END_ADDRESS, end);
	}

#ifdef CONFIG_X86_64
	if (max_pfn > max_low_pfn) {
		/* can we preseve max_low_pfn ?*/
		max_low_pfn = max_pfn;
	}
#else
	early_ioremap_page_table_range_init();
#endif

	load_cr3(swapper_pg_dir);
	__flush_tlb_all();

	early_memtest(0, max_pfn_mapped << PAGE_SHIFT);
}

/*
 * devmem_is_allowed() checks to see if /dev/mem access to a certain address
 * is valid. The argument is a physical page number.
 *
 *
 * On x86, access has to be given to the first megabyte of ram because that area
 * contains BIOS code and data regions used by X and dosemu and similar apps.
 * Access has to be given to non-kernel-ram areas as well, these contain the PCI
 * mmio resources as well as potential bios/acpi data regions.
 */
int devmem_is_allowed(unsigned long pagenr)
{
	if (pagenr < 256)
		return 1;
	if (iomem_is_exclusive(pagenr << PAGE_SHIFT))
		return 0;
	if (!page_is_ram(pagenr))
		return 1;
	return 0;
}

void free_init_pages(char *what, unsigned long begin, unsigned long end)
{
	unsigned long begin_aligned, end_aligned;

	/* Make sure boundaries are page aligned */
	begin_aligned = PAGE_ALIGN(begin);
	end_aligned   = end & PAGE_MASK;

	if (WARN_ON(begin_aligned != begin || end_aligned != end)) {
		begin = begin_aligned;
		end   = end_aligned;
	}

	if (begin >= end)
		return;

	/*
	 * If debugging page accesses then do not free this memory but
	 * mark them not present - any buggy init-section access will
	 * create a kernel page fault:
	 */
#ifdef CONFIG_DEBUG_PAGEALLOC
	printk(KERN_INFO "debug: unmapping init [mem %#010lx-%#010lx]\n",
		begin, end - 1);
	set_memory_np(begin, (end - begin) >> PAGE_SHIFT);
#else
	/*
	 * We just marked the kernel text read only above, now that
	 * we are going to free part of that, we need to make that
	 * writeable and non-executable first.
	 */
	set_memory_nx(begin, (end - begin) >> PAGE_SHIFT);
	set_memory_rw(begin, (end - begin) >> PAGE_SHIFT);

	free_reserved_area((void *)begin, (void *)end, POISON_FREE_INITMEM, what);
#endif
}

void free_initmem(void)
{
	free_init_pages("unused kernel",
			(unsigned long)(&__init_begin),
			(unsigned long)(&__init_end));
}

#ifdef CONFIG_BLK_DEV_INITRD
void __init free_initrd_mem(unsigned long start, unsigned long end)
{
#ifdef CONFIG_MICROCODE_EARLY
	/*
	 * Remember, initrd memory may contain microcode or other useful things.
	 * Before we lose initrd mem, we need to find a place to hold them
	 * now that normal virtual memory is enabled.
	 */
	save_microcode_in_initrd();
#endif

	/*
	 * end could be not aligned, and We can not align that,
	 * decompresser could be confused by aligned initrd_end
	 * We already reserve the end partial page before in
	 *   - i386_start_kernel()
	 *   - x86_64_start_kernel()
	 *   - relocate_initrd()
	 * So here We can do PAGE_ALIGN() safely to get partial page to be freed
	 */
	free_init_pages("initrd", start, PAGE_ALIGN(end));
}
#endif

void __init zone_sizes_init(void)
{
	unsigned long max_zone_pfns[MAX_NR_ZONES];

	memset(max_zone_pfns, 0, sizeof(max_zone_pfns));

#ifdef CONFIG_ZONE_DMA
	max_zone_pfns[ZONE_DMA]		= min(MAX_DMA_PFN, max_low_pfn);
#endif
#ifdef CONFIG_ZONE_DMA32
	max_zone_pfns[ZONE_DMA32]	= min(MAX_DMA32_PFN, max_low_pfn);
#endif
	max_zone_pfns[ZONE_NORMAL]	= max_low_pfn;
#ifdef CONFIG_HIGHMEM
	max_zone_pfns[ZONE_HIGHMEM]	= max_pfn;
#endif

	free_area_init_nodes(max_zone_pfns);
}

DEFINE_PER_CPU_SHARED_ALIGNED(struct tlb_state, cpu_tlbstate) = {
#ifdef CONFIG_SMP
	.active_mm = &init_mm,
	.state = 0,
#endif
	.cr4 = ~0UL,	/* fail hard if we screw up cr4 shadow initialization */
};
EXPORT_SYMBOL_GPL(cpu_tlbstate);

void update_cache_mode_entry(unsigned entry, enum page_cache_mode cache)
{
	/* entry 0 MUST be WB (hardwired to speed up translations) */
	BUG_ON(!entry && cache != _PAGE_CACHE_MODE_WB);

	__cachemode2pte_tbl[cache] = __cm_idx2pte(entry);
	__pte2cachemode_tbl[entry] = cache;
}<|MERGE_RESOLUTION|>--- conflicted
+++ resolved
@@ -165,11 +165,8 @@
 	if (cpu_has_pge) {
 		cr4_set_bits_and_update_boot(X86_CR4_PGE);
 		__supported_pte_mask |= _PAGE_GLOBAL;
-<<<<<<< HEAD
 	} else
 		__supported_pte_mask &= ~_PAGE_GLOBAL;
-=======
-	}
 
 	/* Enable 1 GB linear kernel mappings if available: */
 	if (direct_gbpages && cpu_has_gbpages) {
@@ -178,7 +175,6 @@
 	} else {
 		direct_gbpages = 0;
 	}
->>>>>>> 4e26d11f
 }
 
 #ifdef CONFIG_X86_32
