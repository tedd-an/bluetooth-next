// SPDX-License-Identifier: GPL-2.0 OR MIT
/*
 * Copyright (C) 2024 Yangyu Chen <cyy@cyyself.name>
 * Copyright (C) 2025 Javier Martinez Canillas <javierm@redhat.com>
 */

#include "k1.dtsi"
#include "k1-pinctrl.dtsi"

/ {
	model = "Milk-V Jupiter (K1)";
	compatible = "milkv,jupiter", "spacemit,k1";

	aliases {
		ethernet0 = &eth0;
		ethernet1 = &eth1;
		serial0 = &uart0;
	};

	chosen {
		stdout-path = "serial0";
	};
};

<<<<<<< HEAD
&pdma {
	status = "okay";
=======
&eth0 {
	phy-handle = <&rgmii0>;
	phy-mode = "rgmii-id";
	pinctrl-names = "default";
	pinctrl-0 = <&gmac0_cfg>;
	rx-internal-delay-ps = <0>;
	tx-internal-delay-ps = <0>;
	status = "okay";

	mdio-bus {
		#address-cells = <0x1>;
		#size-cells = <0x0>;

		reset-gpios = <&gpio K1_GPIO(110) GPIO_ACTIVE_LOW>;
		reset-delay-us = <10000>;
		reset-post-delay-us = <100000>;

		rgmii0: phy@1 {
			reg = <0x1>;
		};
	};
};

&eth1 {
	phy-handle = <&rgmii1>;
	phy-mode = "rgmii-id";
	pinctrl-names = "default";
	pinctrl-0 = <&gmac1_cfg>;
	rx-internal-delay-ps = <0>;
	tx-internal-delay-ps = <250>;
	status = "okay";

	mdio-bus {
		#address-cells = <0x1>;
		#size-cells = <0x0>;

		reset-gpios = <&gpio K1_GPIO(115) GPIO_ACTIVE_LOW>;
		reset-delay-us = <10000>;
		reset-post-delay-us = <100000>;

		rgmii1: phy@1 {
			reg = <0x1>;
		};
	};
>>>>>>> f1455695
};

&uart0 {
	pinctrl-names = "default";
	pinctrl-0 = <&uart0_2_cfg>;
	status = "okay";
};<|MERGE_RESOLUTION|>--- conflicted
+++ resolved
@@ -22,10 +22,6 @@
 	};
 };
 
-<<<<<<< HEAD
-&pdma {
-	status = "okay";
-=======
 &eth0 {
 	phy-handle = <&rgmii0>;
 	phy-mode = "rgmii-id";
@@ -70,7 +66,10 @@
 			reg = <0x1>;
 		};
 	};
->>>>>>> f1455695
+};
+
+&pdma {
+	status = "okay";
 };
 
 &uart0 {
