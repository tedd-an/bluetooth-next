// SPDX-License-Identifier: GPL-2.0-only
/*
 * Driver for I2C adapter in Rockchip RK3xxx SoC
 *
 * Max Schwarz <max.schwarz@online.de>
 * based on the patches by Rockchip Inc.
 */

#include <linux/kernel.h>
#include <linux/module.h>
#include <linux/i2c.h>
#include <linux/interrupt.h>
#include <linux/iopoll.h>
#include <linux/errno.h>
#include <linux/err.h>
#include <linux/platform_device.h>
#include <linux/io.h>
#include <linux/of_address.h>
#include <linux/of_irq.h>
#include <linux/spinlock.h>
#include <linux/clk.h>
#include <linux/wait.h>
#include <linux/mfd/syscon.h>
#include <linux/regmap.h>
#include <linux/math64.h>


/* Register Map */
#define REG_CON        0x00 /* control register */
#define REG_CLKDIV     0x04 /* clock divisor register */
#define REG_MRXADDR    0x08 /* slave address for REGISTER_TX */
#define REG_MRXRADDR   0x0c /* slave register address for REGISTER_TX */
#define REG_MTXCNT     0x10 /* number of bytes to be transmitted */
#define REG_MRXCNT     0x14 /* number of bytes to be received */
#define REG_IEN        0x18 /* interrupt enable */
#define REG_IPD        0x1c /* interrupt pending */
#define REG_FCNT       0x20 /* finished count */

/* Data buffer offsets */
#define TXBUFFER_BASE 0x100
#define RXBUFFER_BASE 0x200

/* REG_CON bits */
#define REG_CON_EN        BIT(0)
enum {
	REG_CON_MOD_TX = 0,      /* transmit data */
	REG_CON_MOD_REGISTER_TX, /* select register and restart */
	REG_CON_MOD_RX,          /* receive data */
	REG_CON_MOD_REGISTER_RX, /* broken: transmits read addr AND writes
				  * register addr */
};
#define REG_CON_MOD(mod)  ((mod) << 1)
#define REG_CON_MOD_MASK  (BIT(1) | BIT(2))
#define REG_CON_START     BIT(3)
#define REG_CON_STOP      BIT(4)
#define REG_CON_LASTACK   BIT(5) /* 1: send NACK after last received byte */
#define REG_CON_ACTACK    BIT(6) /* 1: stop if NACK is received */

#define REG_CON_TUNING_MASK GENMASK_ULL(15, 8)

#define REG_CON_SDA_CFG(cfg) ((cfg) << 8)
#define REG_CON_STA_CFG(cfg) ((cfg) << 12)
#define REG_CON_STO_CFG(cfg) ((cfg) << 14)

/* REG_MRXADDR bits */
#define REG_MRXADDR_VALID(x) BIT(24 + (x)) /* [x*8+7:x*8] of MRX[R]ADDR valid */

/* REG_IEN/REG_IPD bits */
#define REG_INT_BTF       BIT(0) /* a byte was transmitted */
#define REG_INT_BRF       BIT(1) /* a byte was received */
#define REG_INT_MBTF      BIT(2) /* master data transmit finished */
#define REG_INT_MBRF      BIT(3) /* master data receive finished */
#define REG_INT_START     BIT(4) /* START condition generated */
#define REG_INT_STOP      BIT(5) /* STOP condition generated */
#define REG_INT_NAKRCV    BIT(6) /* NACK received */
#define REG_INT_ALL       0x7f

/* Constants */
#define WAIT_TIMEOUT      1000 /* ms */
#define DEFAULT_SCL_RATE  (100 * 1000) /* Hz */

/**
 * struct i2c_spec_values - I2C specification values for various modes
 * @min_hold_start_ns: min hold time (repeated) START condition
 * @min_low_ns: min LOW period of the SCL clock
 * @min_high_ns: min HIGH period of the SCL cloc
 * @min_setup_start_ns: min set-up time for a repeated START conditio
 * @max_data_hold_ns: max data hold time
 * @min_data_setup_ns: min data set-up time
 * @min_setup_stop_ns: min set-up time for STOP condition
 * @min_hold_buffer_ns: min bus free time between a STOP and
 * START condition
 */
struct i2c_spec_values {
	unsigned long min_hold_start_ns;
	unsigned long min_low_ns;
	unsigned long min_high_ns;
	unsigned long min_setup_start_ns;
	unsigned long max_data_hold_ns;
	unsigned long min_data_setup_ns;
	unsigned long min_setup_stop_ns;
	unsigned long min_hold_buffer_ns;
};

static const struct i2c_spec_values standard_mode_spec = {
	.min_hold_start_ns = 4000,
	.min_low_ns = 4700,
	.min_high_ns = 4000,
	.min_setup_start_ns = 4700,
	.max_data_hold_ns = 3450,
	.min_data_setup_ns = 250,
	.min_setup_stop_ns = 4000,
	.min_hold_buffer_ns = 4700,
};

static const struct i2c_spec_values fast_mode_spec = {
	.min_hold_start_ns = 600,
	.min_low_ns = 1300,
	.min_high_ns = 600,
	.min_setup_start_ns = 600,
	.max_data_hold_ns = 900,
	.min_data_setup_ns = 100,
	.min_setup_stop_ns = 600,
	.min_hold_buffer_ns = 1300,
};

static const struct i2c_spec_values fast_mode_plus_spec = {
	.min_hold_start_ns = 260,
	.min_low_ns = 500,
	.min_high_ns = 260,
	.min_setup_start_ns = 260,
	.max_data_hold_ns = 400,
	.min_data_setup_ns = 50,
	.min_setup_stop_ns = 260,
	.min_hold_buffer_ns = 500,
};

/**
 * struct rk3x_i2c_calced_timings - calculated V1 timings
 * @div_low: Divider output for low
 * @div_high: Divider output for high
 * @tuning: Used to adjust setup/hold data time,
 * setup/hold start time and setup stop time for
 * v1's calc_timings, the tuning should all be 0
 * for old hardware anyone using v0's calc_timings.
 */
struct rk3x_i2c_calced_timings {
	unsigned long div_low;
	unsigned long div_high;
	unsigned int tuning;
};

enum rk3x_i2c_state {
	STATE_IDLE,
	STATE_START,
	STATE_READ,
	STATE_WRITE,
	STATE_STOP
};

/**
 * struct rk3x_i2c_soc_data - SOC-specific data
 * @grf_offset: offset inside the grf regmap for setting the i2c type
 * @calc_timings: Callback function for i2c timing information calculated
 */
struct rk3x_i2c_soc_data {
	int grf_offset;
	int (*calc_timings)(unsigned long, struct i2c_timings *,
			    struct rk3x_i2c_calced_timings *);
};

/**
 * struct rk3x_i2c - private data of the controller
 * @adap: corresponding I2C adapter
 * @dev: device for this controller
 * @soc_data: related soc data struct
 * @regs: virtual memory area
 * @clk: function clk for rk3399 or function & Bus clks for others
 * @pclk: Bus clk for rk3399
 * @clk_rate_nb: i2c clk rate change notify
 * @irq: irq number
 * @t: I2C known timing information
 * @lock: spinlock for the i2c bus
 * @wait: the waitqueue to wait for i2c transfer
 * @busy: the condition for the event to wait for
 * @msg: current i2c message
 * @addr: addr of i2c slave device
 * @mode: mode of i2c transfer
 * @is_last_msg: flag determines whether it is the last msg in this transfer
 * @state: state of i2c transfer
 * @processed: byte length which has been send or received
 * @error: error code for i2c transfer
 */
struct rk3x_i2c {
	struct i2c_adapter adap;
	struct device *dev;
	const struct rk3x_i2c_soc_data *soc_data;

	/* Hardware resources */
	void __iomem *regs;
	struct clk *clk;
	struct clk *pclk;
	struct notifier_block clk_rate_nb;
	int irq;

	/* Settings */
	struct i2c_timings t;

	/* Synchronization & notification */
	spinlock_t lock;
	wait_queue_head_t wait;
	bool busy;

	/* Current message */
	struct i2c_msg *msg;
	u8 addr;
	unsigned int mode;
	bool is_last_msg;

	/* I2C state machine */
	enum rk3x_i2c_state state;
	unsigned int processed;
	int error;
};

static inline void i2c_writel(struct rk3x_i2c *i2c, u32 value,
			      unsigned int offset)
{
	writel(value, i2c->regs + offset);
}

static inline u32 i2c_readl(struct rk3x_i2c *i2c, unsigned int offset)
{
	return readl(i2c->regs + offset);
}

/* Reset all interrupt pending bits */
static inline void rk3x_i2c_clean_ipd(struct rk3x_i2c *i2c)
{
	i2c_writel(i2c, REG_INT_ALL, REG_IPD);
}

/**
 * rk3x_i2c_start - Generate a START condition, which triggers a REG_INT_START interrupt.
 * @i2c: target controller data
 */
static void rk3x_i2c_start(struct rk3x_i2c *i2c)
{
	u32 val = i2c_readl(i2c, REG_CON) & REG_CON_TUNING_MASK;

	i2c_writel(i2c, REG_INT_START, REG_IEN);

	/* enable adapter with correct mode, send START condition */
	val |= REG_CON_EN | REG_CON_MOD(i2c->mode) | REG_CON_START;

	/* if we want to react to NACK, set ACTACK bit */
	if (!(i2c->msg->flags & I2C_M_IGNORE_NAK))
		val |= REG_CON_ACTACK;

	i2c_writel(i2c, val, REG_CON);
}

/**
 * rk3x_i2c_stop - Generate a STOP condition, which triggers a REG_INT_STOP interrupt.
 * @i2c: target controller data
 * @error: Error code to return in rk3x_i2c_xfer
 */
static void rk3x_i2c_stop(struct rk3x_i2c *i2c, int error)
{
	unsigned int ctrl;

	i2c->processed = 0;
	i2c->msg = NULL;
	i2c->error = error;

	if (i2c->is_last_msg) {
		/* Enable stop interrupt */
		i2c_writel(i2c, REG_INT_STOP, REG_IEN);

		i2c->state = STATE_STOP;

		ctrl = i2c_readl(i2c, REG_CON);
		ctrl |= REG_CON_STOP;
		i2c_writel(i2c, ctrl, REG_CON);
	} else {
		/* Signal rk3x_i2c_xfer to start the next message. */
		i2c->busy = false;
		i2c->state = STATE_IDLE;

		/*
		 * The HW is actually not capable of REPEATED START. But we can
		 * get the intended effect by resetting its internal state
		 * and issuing an ordinary START.
		 */
		ctrl = i2c_readl(i2c, REG_CON) & REG_CON_TUNING_MASK;
		i2c_writel(i2c, ctrl, REG_CON);

		/* signal that we are finished with the current msg */
		wake_up(&i2c->wait);
	}
}

/**
 * rk3x_i2c_prepare_read - Setup a read according to i2c->msg
 * @i2c: target controller data
 */
static void rk3x_i2c_prepare_read(struct rk3x_i2c *i2c)
{
	unsigned int len = i2c->msg->len - i2c->processed;
	u32 con;

	con = i2c_readl(i2c, REG_CON);

	/*
	 * The hw can read up to 32 bytes at a time. If we need more than one
	 * chunk, send an ACK after the last byte of the current chunk.
	 */
	if (len > 32) {
		len = 32;
		con &= ~REG_CON_LASTACK;
	} else {
		con |= REG_CON_LASTACK;
	}

	/* make sure we are in plain RX mode if we read a second chunk */
	if (i2c->processed != 0) {
		con &= ~REG_CON_MOD_MASK;
		con |= REG_CON_MOD(REG_CON_MOD_RX);
	}

	i2c_writel(i2c, con, REG_CON);
	i2c_writel(i2c, len, REG_MRXCNT);
}

/**
 * rk3x_i2c_fill_transmit_buf - Fill the transmit buffer with data from i2c->msg
 * @i2c: target controller data
 */
static void rk3x_i2c_fill_transmit_buf(struct rk3x_i2c *i2c)
{
	unsigned int i, j;
	u32 cnt = 0;
	u32 val;
	u8 byte;

	for (i = 0; i < 8; ++i) {
		val = 0;
		for (j = 0; j < 4; ++j) {
			if ((i2c->processed == i2c->msg->len) && (cnt != 0))
				break;

			if (i2c->processed == 0 && cnt == 0)
				byte = (i2c->addr & 0x7f) << 1;
			else
				byte = i2c->msg->buf[i2c->processed++];

			val |= byte << (j * 8);
			cnt++;
		}

		i2c_writel(i2c, val, TXBUFFER_BASE + 4 * i);

		if (i2c->processed == i2c->msg->len)
			break;
	}

	i2c_writel(i2c, cnt, REG_MTXCNT);
}


/* IRQ handlers for individual states */

static void rk3x_i2c_handle_start(struct rk3x_i2c *i2c, unsigned int ipd)
{
	if (!(ipd & REG_INT_START)) {
		rk3x_i2c_stop(i2c, -EIO);
		dev_warn(i2c->dev, "unexpected irq in START: 0x%x\n", ipd);
		rk3x_i2c_clean_ipd(i2c);
		return;
	}

	/* ack interrupt */
	i2c_writel(i2c, REG_INT_START, REG_IPD);

	/* disable start bit */
	i2c_writel(i2c, i2c_readl(i2c, REG_CON) & ~REG_CON_START, REG_CON);

	/* enable appropriate interrupts and transition */
	if (i2c->mode == REG_CON_MOD_TX) {
		i2c_writel(i2c, REG_INT_MBTF | REG_INT_NAKRCV, REG_IEN);
		i2c->state = STATE_WRITE;
		rk3x_i2c_fill_transmit_buf(i2c);
	} else {
		/* in any other case, we are going to be reading. */
		i2c_writel(i2c, REG_INT_MBRF | REG_INT_NAKRCV, REG_IEN);
		i2c->state = STATE_READ;
		rk3x_i2c_prepare_read(i2c);
	}
}

static void rk3x_i2c_handle_write(struct rk3x_i2c *i2c, unsigned int ipd)
{
	if (!(ipd & REG_INT_MBTF)) {
		rk3x_i2c_stop(i2c, -EIO);
		dev_err(i2c->dev, "unexpected irq in WRITE: 0x%x\n", ipd);
		rk3x_i2c_clean_ipd(i2c);
		return;
	}

	/* ack interrupt */
	i2c_writel(i2c, REG_INT_MBTF, REG_IPD);

	/* are we finished? */
	if (i2c->processed == i2c->msg->len)
		rk3x_i2c_stop(i2c, i2c->error);
	else
		rk3x_i2c_fill_transmit_buf(i2c);
}

static void rk3x_i2c_handle_read(struct rk3x_i2c *i2c, unsigned int ipd)
{
	unsigned int i;
	unsigned int len = i2c->msg->len - i2c->processed;
	u32 val;
	u8 byte;

	/* we only care for MBRF here. */
	if (!(ipd & REG_INT_MBRF))
		return;

	/* ack interrupt (read also produces a spurious START flag, clear it too) */
	i2c_writel(i2c, REG_INT_MBRF | REG_INT_START, REG_IPD);

	/* Can only handle a maximum of 32 bytes at a time */
	if (len > 32)
		len = 32;

	/* read the data from receive buffer */
	for (i = 0; i < len; ++i) {
		if (i % 4 == 0)
			val = i2c_readl(i2c, RXBUFFER_BASE + (i / 4) * 4);

		byte = (val >> ((i % 4) * 8)) & 0xff;
		i2c->msg->buf[i2c->processed++] = byte;
	}

	/* are we finished? */
	if (i2c->processed == i2c->msg->len)
		rk3x_i2c_stop(i2c, i2c->error);
	else
		rk3x_i2c_prepare_read(i2c);
}

static void rk3x_i2c_handle_stop(struct rk3x_i2c *i2c, unsigned int ipd)
{
	unsigned int con;

	if (!(ipd & REG_INT_STOP)) {
		rk3x_i2c_stop(i2c, -EIO);
		dev_err(i2c->dev, "unexpected irq in STOP: 0x%x\n", ipd);
		rk3x_i2c_clean_ipd(i2c);
		return;
	}

	/* ack interrupt */
	i2c_writel(i2c, REG_INT_STOP, REG_IPD);

	/* disable STOP bit */
	con = i2c_readl(i2c, REG_CON);
	con &= ~REG_CON_STOP;
	i2c_writel(i2c, con, REG_CON);

	i2c->busy = false;
	i2c->state = STATE_IDLE;

	/* signal rk3x_i2c_xfer that we are finished */
	wake_up(&i2c->wait);
}

static irqreturn_t rk3x_i2c_irq(int irqno, void *dev_id)
{
	struct rk3x_i2c *i2c = dev_id;
	unsigned int ipd;

	spin_lock(&i2c->lock);

	ipd = i2c_readl(i2c, REG_IPD);
	if (i2c->state == STATE_IDLE) {
		dev_warn(i2c->dev, "irq in STATE_IDLE, ipd = 0x%x\n", ipd);
		rk3x_i2c_clean_ipd(i2c);
		goto out;
	}

	dev_dbg(i2c->dev, "IRQ: state %d, ipd: %x\n", i2c->state, ipd);

	/* Clean interrupt bits we don't care about */
	ipd &= ~(REG_INT_BRF | REG_INT_BTF);

	if (ipd & REG_INT_NAKRCV) {
		/*
		 * We got a NACK in the last operation. Depending on whether
		 * IGNORE_NAK is set, we have to stop the operation and report
		 * an error.
		 */
		i2c_writel(i2c, REG_INT_NAKRCV, REG_IPD);

		ipd &= ~REG_INT_NAKRCV;

		if (!(i2c->msg->flags & I2C_M_IGNORE_NAK))
			rk3x_i2c_stop(i2c, -ENXIO);
	}

	/* is there anything left to handle? */
	if ((ipd & REG_INT_ALL) == 0)
		goto out;

	switch (i2c->state) {
	case STATE_START:
		rk3x_i2c_handle_start(i2c, ipd);
		break;
	case STATE_WRITE:
		rk3x_i2c_handle_write(i2c, ipd);
		break;
	case STATE_READ:
		rk3x_i2c_handle_read(i2c, ipd);
		break;
	case STATE_STOP:
		rk3x_i2c_handle_stop(i2c, ipd);
		break;
	case STATE_IDLE:
		break;
	}

out:
	spin_unlock(&i2c->lock);
	return IRQ_HANDLED;
}

/**
 * rk3x_i2c_get_spec - Get timing values of I2C specification
 * @speed: Desired SCL frequency
 *
 * Return: Matched i2c_spec_values.
 */
static const struct i2c_spec_values *rk3x_i2c_get_spec(unsigned int speed)
{
	if (speed <= I2C_MAX_STANDARD_MODE_FREQ)
		return &standard_mode_spec;
	else if (speed <= I2C_MAX_FAST_MODE_FREQ)
		return &fast_mode_spec;
	else
		return &fast_mode_plus_spec;
}

/**
 * rk3x_i2c_v0_calc_timings - Calculate divider values for desired SCL frequency
 * @clk_rate: I2C input clock rate
 * @t: Known I2C timing information
 * @t_calc: Caculated rk3x private timings that would be written into regs
 *
 * Return: %0 on success, -%EINVAL if the goal SCL rate is too slow. In that case
 * a best-effort divider value is returned in divs. If the target rate is
 * too high, we silently use the highest possible rate.
 */
static int rk3x_i2c_v0_calc_timings(unsigned long clk_rate,
				    struct i2c_timings *t,
				    struct rk3x_i2c_calced_timings *t_calc)
{
	unsigned long min_low_ns, min_high_ns;
	unsigned long max_low_ns, min_total_ns;

	unsigned long clk_rate_khz, scl_rate_khz;

	unsigned long min_low_div, min_high_div;
	unsigned long max_low_div;

	unsigned long min_div_for_hold, min_total_div;
	unsigned long extra_div, extra_low_div, ideal_low_div;

	unsigned long data_hold_buffer_ns = 50;
	const struct i2c_spec_values *spec;
	int ret = 0;

	/* Only support standard-mode and fast-mode */
	if (WARN_ON(t->bus_freq_hz > I2C_MAX_FAST_MODE_FREQ))
		t->bus_freq_hz = I2C_MAX_FAST_MODE_FREQ;

	/* prevent scl_rate_khz from becoming 0 */
	if (WARN_ON(t->bus_freq_hz < 1000))
		t->bus_freq_hz = 1000;

	/*
	 * min_low_ns:  The minimum number of ns we need to hold low to
	 *		meet I2C specification, should include fall time.
	 * min_high_ns: The minimum number of ns we need to hold high to
	 *		meet I2C specification, should include rise time.
	 * max_low_ns:  The maximum number of ns we can hold low to meet
	 *		I2C specification.
	 *
	 * Note: max_low_ns should be (maximum data hold time * 2 - buffer)
	 *	 This is because the i2c host on Rockchip holds the data line
	 *	 for half the low time.
	 */
	spec = rk3x_i2c_get_spec(t->bus_freq_hz);
	min_high_ns = t->scl_rise_ns + spec->min_high_ns;

	/*
	 * Timings for repeated start:
	 * - controller appears to drop SDA at .875x (7/8) programmed clk high.
	 * - controller appears to keep SCL high for 2x programmed clk high.
	 *
	 * We need to account for those rules in picking our "high" time so
	 * we meet tSU;STA and tHD;STA times.
	 */
	min_high_ns = max(min_high_ns, DIV_ROUND_UP(
		(t->scl_rise_ns + spec->min_setup_start_ns) * 1000, 875));
	min_high_ns = max(min_high_ns, DIV_ROUND_UP(
		(t->scl_rise_ns + spec->min_setup_start_ns + t->sda_fall_ns +
		spec->min_high_ns), 2));

	min_low_ns = t->scl_fall_ns + spec->min_low_ns;
	max_low_ns =  spec->max_data_hold_ns * 2 - data_hold_buffer_ns;
	min_total_ns = min_low_ns + min_high_ns;

	/* Adjust to avoid overflow */
	clk_rate_khz = DIV_ROUND_UP(clk_rate, 1000);
	scl_rate_khz = t->bus_freq_hz / 1000;

	/*
	 * We need the total div to be >= this number
	 * so we don't clock too fast.
	 */
	min_total_div = DIV_ROUND_UP(clk_rate_khz, scl_rate_khz * 8);

	/* These are the min dividers needed for min hold times. */
	min_low_div = DIV_ROUND_UP(clk_rate_khz * min_low_ns, 8 * 1000000);
	min_high_div = DIV_ROUND_UP(clk_rate_khz * min_high_ns, 8 * 1000000);
	min_div_for_hold = (min_low_div + min_high_div);

	/*
	 * This is the maximum divider so we don't go over the maximum.
	 * We don't round up here (we round down) since this is a maximum.
	 */
	max_low_div = clk_rate_khz * max_low_ns / (8 * 1000000);

	if (min_low_div > max_low_div) {
		WARN_ONCE(true,
			  "Conflicting, min_low_div %lu, max_low_div %lu\n",
			  min_low_div, max_low_div);
		max_low_div = min_low_div;
	}

	if (min_div_for_hold > min_total_div) {
		/*
		 * Time needed to meet hold requirements is important.
		 * Just use that.
		 */
		t_calc->div_low = min_low_div;
		t_calc->div_high = min_high_div;
	} else {
		/*
		 * We've got to distribute some time among the low and high
		 * so we don't run too fast.
		 */
		extra_div = min_total_div - min_div_for_hold;

		/*
		 * We'll try to split things up perfectly evenly,
		 * biasing slightly towards having a higher div
		 * for low (spend more time low).
		 */
		ideal_low_div = DIV_ROUND_UP(clk_rate_khz * min_low_ns,
					     scl_rate_khz * 8 * min_total_ns);

		/* Don't allow it to go over the maximum */
		if (ideal_low_div > max_low_div)
			ideal_low_div = max_low_div;

		/*
		 * Handle when the ideal low div is going to take up
		 * more than we have.
		 */
		if (ideal_low_div > min_low_div + extra_div)
			ideal_low_div = min_low_div + extra_div;

		/* Give low the "ideal" and give high whatever extra is left */
		extra_low_div = ideal_low_div - min_low_div;
		t_calc->div_low = ideal_low_div;
		t_calc->div_high = min_high_div + (extra_div - extra_low_div);
	}

	/*
	 * Adjust to the fact that the hardware has an implicit "+1".
	 * NOTE: Above calculations always produce div_low > 0 and div_high > 0.
	 */
	t_calc->div_low--;
	t_calc->div_high--;

	/* Give the tuning value 0, that would not update con register */
	t_calc->tuning = 0;
	/* Maximum divider supported by hw is 0xffff */
	if (t_calc->div_low > 0xffff) {
		t_calc->div_low = 0xffff;
		ret = -EINVAL;
	}

	if (t_calc->div_high > 0xffff) {
		t_calc->div_high = 0xffff;
		ret = -EINVAL;
	}

	return ret;
}

/**
 * rk3x_i2c_v1_calc_timings - Calculate timing values for desired SCL frequency
 * @clk_rate: I2C input clock rate
 * @t: Known I2C timing information
 * @t_calc: Caculated rk3x private timings that would be written into regs
 *
 * Return: %0 on success, -%EINVAL if the goal SCL rate is too slow. In that case
 * a best-effort divider value is returned in divs. If the target rate is
 * too high, we silently use the highest possible rate.
 * The following formulas are v1's method to calculate timings.
 *
 * l = divl + 1;
 * h = divh + 1;
 * s = sda_update_config + 1;
 * u = start_setup_config + 1;
 * p = stop_setup_config + 1;
 * T = Tclk_i2c;
 *
 * tHigh = 8 * h * T;
 * tLow = 8 * l * T;
 *
 * tHD;sda = (l * s + 1) * T;
 * tSU;sda = [(8 - s) * l + 1] * T;
 * tI2C = 8 * (l + h) * T;
 *
 * tSU;sta = (8h * u + 1) * T;
 * tHD;sta = [8h * (u + 1) - 1] * T;
 * tSU;sto = (8h * p + 1) * T;
 */
static int rk3x_i2c_v1_calc_timings(unsigned long clk_rate,
				    struct i2c_timings *t,
				    struct rk3x_i2c_calced_timings *t_calc)
{
	unsigned long min_low_ns, min_high_ns;
	unsigned long min_setup_start_ns, min_setup_data_ns;
	unsigned long min_setup_stop_ns, max_hold_data_ns;

	unsigned long clk_rate_khz, scl_rate_khz;

	unsigned long min_low_div, min_high_div;

	unsigned long min_div_for_hold, min_total_div;
	unsigned long extra_div, extra_low_div;
	unsigned long sda_update_cfg, stp_sta_cfg, stp_sto_cfg;

	const struct i2c_spec_values *spec;
	int ret = 0;

	/* Support standard-mode, fast-mode and fast-mode plus */
	if (WARN_ON(t->bus_freq_hz > I2C_MAX_FAST_MODE_PLUS_FREQ))
		t->bus_freq_hz = I2C_MAX_FAST_MODE_PLUS_FREQ;

	/* prevent scl_rate_khz from becoming 0 */
	if (WARN_ON(t->bus_freq_hz < 1000))
		t->bus_freq_hz = 1000;

	/*
	 * min_low_ns: The minimum number of ns we need to hold low to
	 *	       meet I2C specification, should include fall time.
	 * min_high_ns: The minimum number of ns we need to hold high to
	 *	        meet I2C specification, should include rise time.
	 */
	spec = rk3x_i2c_get_spec(t->bus_freq_hz);

	/* calculate min-divh and min-divl */
	clk_rate_khz = DIV_ROUND_UP(clk_rate, 1000);
	scl_rate_khz = t->bus_freq_hz / 1000;
	min_total_div = DIV_ROUND_UP(clk_rate_khz, scl_rate_khz * 8);

	min_high_ns = t->scl_rise_ns + spec->min_high_ns;
	min_high_div = DIV_ROUND_UP(clk_rate_khz * min_high_ns, 8 * 1000000);

	min_low_ns = t->scl_fall_ns + spec->min_low_ns;
	min_low_div = DIV_ROUND_UP(clk_rate_khz * min_low_ns, 8 * 1000000);

	/*
	 * Final divh and divl must be greater than 0, otherwise the
	 * hardware would not output the i2c clk.
	 */
	min_high_div = (min_high_div < 1) ? 2 : min_high_div;
	min_low_div = (min_low_div < 1) ? 2 : min_low_div;

	/* These are the min dividers needed for min hold times. */
	min_div_for_hold = (min_low_div + min_high_div);

	/*
	 * This is the maximum divider so we don't go over the maximum.
	 * We don't round up here (we round down) since this is a maximum.
	 */
	if (min_div_for_hold >= min_total_div) {
		/*
		 * Time needed to meet hold requirements is important.
		 * Just use that.
		 */
		t_calc->div_low = min_low_div;
		t_calc->div_high = min_high_div;
	} else {
		/*
		 * We've got to distribute some time among the low and high
		 * so we don't run too fast.
		 * We'll try to split things up by the scale of min_low_div and
		 * min_high_div, biasing slightly towards having a higher div
		 * for low (spend more time low).
		 */
		extra_div = min_total_div - min_div_for_hold;
		extra_low_div = DIV_ROUND_UP(min_low_div * extra_div,
					     min_div_for_hold);

		t_calc->div_low = min_low_div + extra_low_div;
		t_calc->div_high = min_high_div + (extra_div - extra_low_div);
	}

	/*
	 * calculate sda data hold count by the rules, data_upd_st:3
	 * is a appropriate value to reduce calculated times.
	 */
	for (sda_update_cfg = 3; sda_update_cfg > 0; sda_update_cfg--) {
		max_hold_data_ns =  DIV_ROUND_UP((sda_update_cfg
						 * (t_calc->div_low) + 1)
						 * 1000000, clk_rate_khz);
		min_setup_data_ns =  DIV_ROUND_UP(((8 - sda_update_cfg)
						 * (t_calc->div_low) + 1)
						 * 1000000, clk_rate_khz);
		if ((max_hold_data_ns < spec->max_data_hold_ns) &&
		    (min_setup_data_ns > spec->min_data_setup_ns))
			break;
	}

	/* calculate setup start config */
	min_setup_start_ns = t->scl_rise_ns + spec->min_setup_start_ns;
	stp_sta_cfg = DIV_ROUND_UP(clk_rate_khz * min_setup_start_ns
			   - 1000000, 8 * 1000000 * (t_calc->div_high));

	/* calculate setup stop config */
	min_setup_stop_ns = t->scl_rise_ns + spec->min_setup_stop_ns;
	stp_sto_cfg = DIV_ROUND_UP(clk_rate_khz * min_setup_stop_ns
			   - 1000000, 8 * 1000000 * (t_calc->div_high));

	t_calc->tuning = REG_CON_SDA_CFG(--sda_update_cfg) |
			 REG_CON_STA_CFG(--stp_sta_cfg) |
			 REG_CON_STO_CFG(--stp_sto_cfg);

	t_calc->div_low--;
	t_calc->div_high--;

	/* Maximum divider supported by hw is 0xffff */
	if (t_calc->div_low > 0xffff) {
		t_calc->div_low = 0xffff;
		ret = -EINVAL;
	}

	if (t_calc->div_high > 0xffff) {
		t_calc->div_high = 0xffff;
		ret = -EINVAL;
	}

	return ret;
}

static void rk3x_i2c_adapt_div(struct rk3x_i2c *i2c, unsigned long clk_rate)
{
	struct i2c_timings *t = &i2c->t;
	struct rk3x_i2c_calced_timings calc;
	u64 t_low_ns, t_high_ns;
	unsigned long flags;
	u32 val;
	int ret;

	ret = i2c->soc_data->calc_timings(clk_rate, t, &calc);
	WARN_ONCE(ret != 0, "Could not reach SCL freq %u", t->bus_freq_hz);

	clk_enable(i2c->pclk);

	spin_lock_irqsave(&i2c->lock, flags);
	val = i2c_readl(i2c, REG_CON);
	val &= ~REG_CON_TUNING_MASK;
	val |= calc.tuning;
	i2c_writel(i2c, val, REG_CON);
	i2c_writel(i2c, (calc.div_high << 16) | (calc.div_low & 0xffff),
		   REG_CLKDIV);
	spin_unlock_irqrestore(&i2c->lock, flags);

	clk_disable(i2c->pclk);

	t_low_ns = div_u64(((u64)calc.div_low + 1) * 8 * 1000000000, clk_rate);
	t_high_ns = div_u64(((u64)calc.div_high + 1) * 8 * 1000000000,
			    clk_rate);
	dev_dbg(i2c->dev,
		"CLK %lukhz, Req %uns, Act low %lluns high %lluns\n",
		clk_rate / 1000,
		1000000000 / t->bus_freq_hz,
		t_low_ns, t_high_ns);
}

/**
 * rk3x_i2c_clk_notifier_cb - Clock rate change callback
 * @nb:		Pointer to notifier block
 * @event:	Notification reason
 * @data:	Pointer to notification data object
 *
 * The callback checks whether a valid bus frequency can be generated after the
 * change. If so, the change is acknowledged, otherwise the change is aborted.
 * New dividers are written to the HW in the pre- or post change notification
 * depending on the scaling direction.
 *
 * Code adapted from i2c-cadence.c.
 *
 * Return:	NOTIFY_STOP if the rate change should be aborted, NOTIFY_OK
 *		to acknowledge the change, NOTIFY_DONE if the notification is
 *		considered irrelevant.
 */
static int rk3x_i2c_clk_notifier_cb(struct notifier_block *nb, unsigned long
				    event, void *data)
{
	struct clk_notifier_data *ndata = data;
	struct rk3x_i2c *i2c = container_of(nb, struct rk3x_i2c, clk_rate_nb);
	struct rk3x_i2c_calced_timings calc;

	switch (event) {
	case PRE_RATE_CHANGE:
		/*
		 * Try the calculation (but don't store the result) ahead of
		 * time to see if we need to block the clock change.  Timings
		 * shouldn't actually take effect until rk3x_i2c_adapt_div().
		 */
		if (i2c->soc_data->calc_timings(ndata->new_rate, &i2c->t,
						&calc) != 0)
			return NOTIFY_STOP;

		/* scale up */
		if (ndata->new_rate > ndata->old_rate)
			rk3x_i2c_adapt_div(i2c, ndata->new_rate);

		return NOTIFY_OK;
	case POST_RATE_CHANGE:
		/* scale down */
		if (ndata->new_rate < ndata->old_rate)
			rk3x_i2c_adapt_div(i2c, ndata->new_rate);
		return NOTIFY_OK;
	case ABORT_RATE_CHANGE:
		/* scale up */
		if (ndata->new_rate > ndata->old_rate)
			rk3x_i2c_adapt_div(i2c, ndata->old_rate);
		return NOTIFY_OK;
	default:
		return NOTIFY_DONE;
	}
}

/**
 * rk3x_i2c_setup - Setup I2C registers for an I2C operation specified by msgs, num.
 * @i2c: target controller data
 * @msgs: I2C msgs to process
 * @num: Number of msgs
 *
 * Must be called with i2c->lock held.
 *
 * Return: Number of I2C msgs processed or negative in case of error
 */
static int rk3x_i2c_setup(struct rk3x_i2c *i2c, struct i2c_msg *msgs, int num)
{
	u32 addr = (msgs[0].addr & 0x7f) << 1;
	int ret = 0;

	/*
	 * The I2C adapter can issue a small (len < 4) write packet before
	 * reading. This speeds up SMBus-style register reads.
	 * The MRXADDR/MRXRADDR hold the slave address and the slave register
	 * address in this case.
	 */

	if (num >= 2 && msgs[0].len < 4 &&
	    !(msgs[0].flags & I2C_M_RD) && (msgs[1].flags & I2C_M_RD)) {
		u32 reg_addr = 0;
		int i;

		dev_dbg(i2c->dev, "Combined write/read from addr 0x%x\n",
			addr >> 1);

		/* Fill MRXRADDR with the register address(es) */
		for (i = 0; i < msgs[0].len; ++i) {
			reg_addr |= msgs[0].buf[i] << (i * 8);
			reg_addr |= REG_MRXADDR_VALID(i);
		}

		/* msgs[0] is handled by hw. */
		i2c->msg = &msgs[1];

		i2c->mode = REG_CON_MOD_REGISTER_TX;

		i2c_writel(i2c, addr | REG_MRXADDR_VALID(0), REG_MRXADDR);
		i2c_writel(i2c, reg_addr, REG_MRXRADDR);

		ret = 2;
	} else {
		/*
		 * We'll have to do it the boring way and process the msgs
		 * one-by-one.
		 */

		if (msgs[0].flags & I2C_M_RD) {
			addr |= 1; /* set read bit */

			/*
			 * We have to transmit the slave addr first. Use
			 * MOD_REGISTER_TX for that purpose.
			 */
			i2c->mode = REG_CON_MOD_REGISTER_TX;
			i2c_writel(i2c, addr | REG_MRXADDR_VALID(0),
				   REG_MRXADDR);
			i2c_writel(i2c, 0, REG_MRXRADDR);
		} else {
			i2c->mode = REG_CON_MOD_TX;
		}

		i2c->msg = &msgs[0];

		ret = 1;
	}

	i2c->addr = msgs[0].addr;
	i2c->busy = true;
	i2c->state = STATE_START;
	i2c->processed = 0;
	i2c->error = 0;

	rk3x_i2c_clean_ipd(i2c);

	return ret;
}

static int rk3x_i2c_wait_xfer_poll(struct rk3x_i2c *i2c)
{
	ktime_t timeout = ktime_add_ms(ktime_get(), WAIT_TIMEOUT);

	while (READ_ONCE(i2c->busy) &&
	       ktime_compare(ktime_get(), timeout) < 0) {
		udelay(5);
		rk3x_i2c_irq(0, i2c);
	}

	return !i2c->busy;
}

static int rk3x_i2c_xfer_common(struct i2c_adapter *adap,
				struct i2c_msg *msgs, int num, bool polling)
{
	struct rk3x_i2c *i2c = (struct rk3x_i2c *)adap->algo_data;
	unsigned long flags;
	long time_left;
	u32 val;
	int ret = 0;
	int i;

	spin_lock_irqsave(&i2c->lock, flags);

	clk_enable(i2c->clk);
	clk_enable(i2c->pclk);

	i2c->is_last_msg = false;

	/*
	 * Process msgs. We can handle more than one message at once (see
	 * rk3x_i2c_setup()).
	 */
	for (i = 0; i < num; i += ret) {
		ret = rk3x_i2c_setup(i2c, msgs + i, num - i);

		if (ret < 0) {
			dev_err(i2c->dev, "rk3x_i2c_setup() failed\n");
			break;
		}

		if (i + ret >= num)
			i2c->is_last_msg = true;

		spin_unlock_irqrestore(&i2c->lock, flags);

		if (!polling) {
			rk3x_i2c_start(i2c);

<<<<<<< HEAD
			timeout = wait_event_timeout(i2c->wait, !i2c->busy,
						     msecs_to_jiffies(WAIT_TIMEOUT));
=======
			time_left = wait_event_timeout(i2c->wait, !i2c->busy,
						       msecs_to_jiffies(WAIT_TIMEOUT));
>>>>>>> 0c383648
		} else {
			disable_irq(i2c->irq);
			rk3x_i2c_start(i2c);

<<<<<<< HEAD
			timeout = rk3x_i2c_wait_xfer_poll(i2c);
=======
			time_left = rk3x_i2c_wait_xfer_poll(i2c);
>>>>>>> 0c383648

			enable_irq(i2c->irq);
		}

		spin_lock_irqsave(&i2c->lock, flags);

		if (time_left == 0) {
			/* Force a STOP condition without interrupt */
			i2c_writel(i2c, 0, REG_IEN);
			val = i2c_readl(i2c, REG_CON) & REG_CON_TUNING_MASK;
			val |= REG_CON_EN | REG_CON_STOP;
			i2c_writel(i2c, val, REG_CON);

			i2c->state = STATE_IDLE;

			ret = -ETIMEDOUT;
			break;
		}

		if (i2c->error) {
			ret = i2c->error;
			break;
		}
	}

	clk_disable(i2c->pclk);
	clk_disable(i2c->clk);

	spin_unlock_irqrestore(&i2c->lock, flags);

	return ret < 0 ? ret : num;
}

static int rk3x_i2c_xfer(struct i2c_adapter *adap,
			 struct i2c_msg *msgs, int num)
{
	return rk3x_i2c_xfer_common(adap, msgs, num, false);
}

static int rk3x_i2c_xfer_polling(struct i2c_adapter *adap,
				 struct i2c_msg *msgs, int num)
{
	return rk3x_i2c_xfer_common(adap, msgs, num, true);
}

static __maybe_unused int rk3x_i2c_resume(struct device *dev)
{
	struct rk3x_i2c *i2c = dev_get_drvdata(dev);

	rk3x_i2c_adapt_div(i2c, clk_get_rate(i2c->clk));

	return 0;
}

static u32 rk3x_i2c_func(struct i2c_adapter *adap)
{
	return I2C_FUNC_I2C | I2C_FUNC_SMBUS_EMUL | I2C_FUNC_PROTOCOL_MANGLING;
}

static const struct i2c_algorithm rk3x_i2c_algorithm = {
	.master_xfer		= rk3x_i2c_xfer,
	.master_xfer_atomic	= rk3x_i2c_xfer_polling,
	.functionality		= rk3x_i2c_func,
};

static const struct rk3x_i2c_soc_data rv1108_soc_data = {
	.grf_offset = -1,
	.calc_timings = rk3x_i2c_v1_calc_timings,
};

static const struct rk3x_i2c_soc_data rv1126_soc_data = {
	.grf_offset = 0x118,
	.calc_timings = rk3x_i2c_v1_calc_timings,
};

static const struct rk3x_i2c_soc_data rk3066_soc_data = {
	.grf_offset = 0x154,
	.calc_timings = rk3x_i2c_v0_calc_timings,
};

static const struct rk3x_i2c_soc_data rk3188_soc_data = {
	.grf_offset = 0x0a4,
	.calc_timings = rk3x_i2c_v0_calc_timings,
};

static const struct rk3x_i2c_soc_data rk3228_soc_data = {
	.grf_offset = -1,
	.calc_timings = rk3x_i2c_v0_calc_timings,
};

static const struct rk3x_i2c_soc_data rk3288_soc_data = {
	.grf_offset = -1,
	.calc_timings = rk3x_i2c_v0_calc_timings,
};

static const struct rk3x_i2c_soc_data rk3399_soc_data = {
	.grf_offset = -1,
	.calc_timings = rk3x_i2c_v1_calc_timings,
};

static const struct of_device_id rk3x_i2c_match[] = {
	{
		.compatible = "rockchip,rv1108-i2c",
		.data = &rv1108_soc_data
	},
	{
		.compatible = "rockchip,rv1126-i2c",
		.data = &rv1126_soc_data
	},
	{
		.compatible = "rockchip,rk3066-i2c",
		.data = &rk3066_soc_data
	},
	{
		.compatible = "rockchip,rk3188-i2c",
		.data = &rk3188_soc_data
	},
	{
		.compatible = "rockchip,rk3228-i2c",
		.data = &rk3228_soc_data
	},
	{
		.compatible = "rockchip,rk3288-i2c",
		.data = &rk3288_soc_data
	},
	{
		.compatible = "rockchip,rk3399-i2c",
		.data = &rk3399_soc_data
	},
	{},
};
MODULE_DEVICE_TABLE(of, rk3x_i2c_match);

static int rk3x_i2c_probe(struct platform_device *pdev)
{
	struct device_node *np = pdev->dev.of_node;
	const struct of_device_id *match;
	struct rk3x_i2c *i2c;
	int ret = 0;
	int bus_nr;
	u32 value;
	int irq;
	unsigned long clk_rate;

	i2c = devm_kzalloc(&pdev->dev, sizeof(struct rk3x_i2c), GFP_KERNEL);
	if (!i2c)
		return -ENOMEM;

	match = of_match_node(rk3x_i2c_match, np);
	i2c->soc_data = match->data;

	/* use common interface to get I2C timing properties */
	i2c_parse_fw_timings(&pdev->dev, &i2c->t, true);

	strscpy(i2c->adap.name, "rk3x-i2c", sizeof(i2c->adap.name));
	i2c->adap.owner = THIS_MODULE;
	i2c->adap.algo = &rk3x_i2c_algorithm;
	i2c->adap.retries = 3;
	i2c->adap.dev.of_node = np;
	i2c->adap.algo_data = i2c;
	i2c->adap.dev.parent = &pdev->dev;

	i2c->dev = &pdev->dev;

	spin_lock_init(&i2c->lock);
	init_waitqueue_head(&i2c->wait);

	i2c->regs = devm_platform_ioremap_resource(pdev, 0);
	if (IS_ERR(i2c->regs))
		return PTR_ERR(i2c->regs);

	/* Try to set the I2C adapter number from dt */
	bus_nr = of_alias_get_id(np, "i2c");

	/*
	 * Switch to new interface if the SoC also offers the old one.
	 * The control bit is located in the GRF register space.
	 */
	if (i2c->soc_data->grf_offset >= 0) {
		struct regmap *grf;

		grf = syscon_regmap_lookup_by_phandle(np, "rockchip,grf");
		if (IS_ERR(grf)) {
			dev_err(&pdev->dev,
				"rk3x-i2c needs 'rockchip,grf' property\n");
			return PTR_ERR(grf);
		}

		if (bus_nr < 0) {
			dev_err(&pdev->dev, "rk3x-i2c needs i2cX alias");
			return -EINVAL;
		}

		/* rv1126 i2c2 uses non-sequential write mask 20, value 4 */
		if (i2c->soc_data == &rv1126_soc_data && bus_nr == 2)
			value = BIT(20) | BIT(4);
		else
			/* 27+i: write mask, 11+i: value */
			value = BIT(27 + bus_nr) | BIT(11 + bus_nr);

		ret = regmap_write(grf, i2c->soc_data->grf_offset, value);
		if (ret != 0) {
			dev_err(i2c->dev, "Could not write to GRF: %d\n", ret);
			return ret;
		}
	}

	/* IRQ setup */
	irq = platform_get_irq(pdev, 0);
	if (irq < 0)
		return irq;

	ret = devm_request_irq(&pdev->dev, irq, rk3x_i2c_irq,
			       0, dev_name(&pdev->dev), i2c);
	if (ret < 0) {
		dev_err(&pdev->dev, "cannot request IRQ\n");
		return ret;
	}

	i2c->irq = irq;

	platform_set_drvdata(pdev, i2c);

	if (i2c->soc_data->calc_timings == rk3x_i2c_v0_calc_timings) {
		/* Only one clock to use for bus clock and peripheral clock */
		i2c->clk = devm_clk_get(&pdev->dev, NULL);
		i2c->pclk = i2c->clk;
	} else {
		i2c->clk = devm_clk_get(&pdev->dev, "i2c");
		i2c->pclk = devm_clk_get(&pdev->dev, "pclk");
	}

	if (IS_ERR(i2c->clk))
		return dev_err_probe(&pdev->dev, PTR_ERR(i2c->clk),
				     "Can't get bus clk\n");

	if (IS_ERR(i2c->pclk))
		return dev_err_probe(&pdev->dev, PTR_ERR(i2c->pclk),
				     "Can't get periph clk\n");

	ret = clk_prepare(i2c->clk);
	if (ret < 0) {
		dev_err(&pdev->dev, "Can't prepare bus clk: %d\n", ret);
		return ret;
	}
	ret = clk_prepare(i2c->pclk);
	if (ret < 0) {
		dev_err(&pdev->dev, "Can't prepare periph clock: %d\n", ret);
		goto err_clk;
	}

	i2c->clk_rate_nb.notifier_call = rk3x_i2c_clk_notifier_cb;
	ret = clk_notifier_register(i2c->clk, &i2c->clk_rate_nb);
	if (ret != 0) {
		dev_err(&pdev->dev, "Unable to register clock notifier\n");
		goto err_pclk;
	}

	ret = clk_enable(i2c->clk);
	if (ret < 0) {
		dev_err(&pdev->dev, "Can't enable bus clk: %d\n", ret);
		goto err_clk_notifier;
	}

	clk_rate = clk_get_rate(i2c->clk);
	rk3x_i2c_adapt_div(i2c, clk_rate);
	clk_disable(i2c->clk);

	ret = i2c_add_adapter(&i2c->adap);
	if (ret < 0)
		goto err_clk_notifier;

	return 0;

err_clk_notifier:
	clk_notifier_unregister(i2c->clk, &i2c->clk_rate_nb);
err_pclk:
	clk_unprepare(i2c->pclk);
err_clk:
	clk_unprepare(i2c->clk);
	return ret;
}

static void rk3x_i2c_remove(struct platform_device *pdev)
{
	struct rk3x_i2c *i2c = platform_get_drvdata(pdev);

	i2c_del_adapter(&i2c->adap);

	clk_notifier_unregister(i2c->clk, &i2c->clk_rate_nb);
	clk_unprepare(i2c->pclk);
	clk_unprepare(i2c->clk);
}

static SIMPLE_DEV_PM_OPS(rk3x_i2c_pm_ops, NULL, rk3x_i2c_resume);

static struct platform_driver rk3x_i2c_driver = {
	.probe   = rk3x_i2c_probe,
	.remove_new = rk3x_i2c_remove,
	.driver  = {
		.name  = "rk3x-i2c",
		.of_match_table = rk3x_i2c_match,
		.pm = &rk3x_i2c_pm_ops,
	},
};

module_platform_driver(rk3x_i2c_driver);

MODULE_DESCRIPTION("Rockchip RK3xxx I2C Bus driver");
MODULE_AUTHOR("Max Schwarz <max.schwarz@online.de>");
MODULE_LICENSE("GPL v2");<|MERGE_RESOLUTION|>--- conflicted
+++ resolved
@@ -1093,22 +1093,13 @@
 		if (!polling) {
 			rk3x_i2c_start(i2c);
 
-<<<<<<< HEAD
-			timeout = wait_event_timeout(i2c->wait, !i2c->busy,
-						     msecs_to_jiffies(WAIT_TIMEOUT));
-=======
 			time_left = wait_event_timeout(i2c->wait, !i2c->busy,
 						       msecs_to_jiffies(WAIT_TIMEOUT));
->>>>>>> 0c383648
 		} else {
 			disable_irq(i2c->irq);
 			rk3x_i2c_start(i2c);
 
-<<<<<<< HEAD
-			timeout = rk3x_i2c_wait_xfer_poll(i2c);
-=======
 			time_left = rk3x_i2c_wait_xfer_poll(i2c);
->>>>>>> 0c383648
 
 			enable_irq(i2c->irq);
 		}
