// SPDX-License-Identifier: GPL-2.0-only
/*
 *  linux/drivers/mmc/core/host.c
 *
 *  Copyright (C) 2003 Russell King, All Rights Reserved.
 *  Copyright (C) 2007-2008 Pierre Ossman
 *  Copyright (C) 2010 Linus Walleij
 *
 *  MMC host class device management
 */

#include <linux/device.h>
#include <linux/err.h>
#include <linux/idr.h>
#include <linux/of.h>
#include <linux/of_gpio.h>
#include <linux/pagemap.h>
#include <linux/export.h>
#include <linux/leds.h>
#include <linux/slab.h>

#include <linux/mmc/host.h>
#include <linux/mmc/card.h>
#include <linux/mmc/slot-gpio.h>

#include "core.h"
#include "host.h"
#include "slot-gpio.h"
#include "pwrseq.h"
#include "sdio_ops.h"

#define cls_dev_to_mmc_host(d)	container_of(d, struct mmc_host, class_dev)

static DEFINE_IDA(mmc_host_ida);

static void mmc_host_classdev_release(struct device *dev)
{
	struct mmc_host *host = cls_dev_to_mmc_host(dev);
	ida_simple_remove(&mmc_host_ida, host->index);
	kfree(host);
}

static struct class mmc_host_class = {
	.name		= "mmc_host",
	.dev_release	= mmc_host_classdev_release,
};

int mmc_register_host_class(void)
{
	return class_register(&mmc_host_class);
}

void mmc_unregister_host_class(void)
{
	class_unregister(&mmc_host_class);
}

void mmc_retune_enable(struct mmc_host *host)
{
	host->can_retune = 1;
	if (host->retune_period)
		mod_timer(&host->retune_timer,
			  jiffies + host->retune_period * HZ);
}

/*
 * Pause re-tuning for a small set of operations.  The pause begins after the
 * next command and after first doing re-tuning.
 */
void mmc_retune_pause(struct mmc_host *host)
{
	if (!host->retune_paused) {
		host->retune_paused = 1;
		mmc_retune_needed(host);
		mmc_retune_hold(host);
	}
}
EXPORT_SYMBOL(mmc_retune_pause);

void mmc_retune_unpause(struct mmc_host *host)
{
	if (host->retune_paused) {
		host->retune_paused = 0;
		mmc_retune_release(host);
	}
}
EXPORT_SYMBOL(mmc_retune_unpause);

void mmc_retune_disable(struct mmc_host *host)
{
	mmc_retune_unpause(host);
	host->can_retune = 0;
	del_timer_sync(&host->retune_timer);
	host->retune_now = 0;
	host->need_retune = 0;
}

void mmc_retune_timer_stop(struct mmc_host *host)
{
	del_timer_sync(&host->retune_timer);
}
EXPORT_SYMBOL(mmc_retune_timer_stop);

void mmc_retune_hold(struct mmc_host *host)
{
	if (!host->hold_retune)
		host->retune_now = 1;
	host->hold_retune += 1;
}

void mmc_retune_release(struct mmc_host *host)
{
	if (host->hold_retune)
		host->hold_retune -= 1;
	else
		WARN_ON(1);
}
EXPORT_SYMBOL(mmc_retune_release);

int mmc_retune(struct mmc_host *host)
{
	bool return_to_hs400 = false;
	int err;

	if (host->retune_now)
		host->retune_now = 0;
	else
		return 0;

	if (!host->need_retune || host->doing_retune || !host->card)
		return 0;

	host->need_retune = 0;

	host->doing_retune = 1;

	if (host->ios.timing == MMC_TIMING_MMC_HS400) {
		err = mmc_hs400_to_hs200(host->card);
		if (err)
			goto out;

		return_to_hs400 = true;
	}

	err = mmc_execute_tuning(host->card);
	if (err)
		goto out;

	if (return_to_hs400)
		err = mmc_hs200_to_hs400(host->card);
out:
	host->doing_retune = 0;

	return err;
}

static void mmc_retune_timer(struct timer_list *t)
{
	struct mmc_host *host = from_timer(host, t, retune_timer);

	mmc_retune_needed(host);
}

/**
 *	mmc_of_parse() - parse host's device-tree node
 *	@host: host whose node should be parsed.
 *
 * To keep the rest of the MMC subsystem unaware of whether DT has been
 * used to to instantiate and configure this host instance or not, we
 * parse the properties and set respective generic mmc-host flags and
 * parameters.
 */
int mmc_of_parse(struct mmc_host *host)
{
	struct device *dev = host->parent;
	u32 bus_width, drv_type, cd_debounce_delay_ms;
	int ret;
	bool cd_cap_invert, cd_gpio_invert = false;
	bool ro_cap_invert, ro_gpio_invert = false;

	if (!dev || !dev_fwnode(dev))
		return 0;

	/* "bus-width" is translated to MMC_CAP_*_BIT_DATA flags */
	if (device_property_read_u32(dev, "bus-width", &bus_width) < 0) {
		dev_dbg(host->parent,
			"\"bus-width\" property is missing, assuming 1 bit.\n");
		bus_width = 1;
	}

	switch (bus_width) {
	case 8:
		host->caps |= MMC_CAP_8_BIT_DATA;
		/* fall through - Hosts capable of 8-bit can also do 4 bits */
	case 4:
		host->caps |= MMC_CAP_4_BIT_DATA;
		break;
	case 1:
		break;
	default:
		dev_err(host->parent,
			"Invalid \"bus-width\" value %u!\n", bus_width);
		return -EINVAL;
	}

	/* f_max is obtained from the optional "max-frequency" property */
	device_property_read_u32(dev, "max-frequency", &host->f_max);

	/*
	 * Configure CD and WP pins. They are both by default active low to
	 * match the SDHCI spec. If GPIOs are provided for CD and / or WP, the
	 * mmc-gpio helpers are used to attach, configure and use them. If
	 * polarity inversion is specified in DT, one of MMC_CAP2_CD_ACTIVE_HIGH
	 * and MMC_CAP2_RO_ACTIVE_HIGH capability-2 flags is set. If the
	 * "broken-cd" property is provided, the MMC_CAP_NEEDS_POLL capability
	 * is set. If the "non-removable" property is found, the
	 * MMC_CAP_NONREMOVABLE capability is set and no card-detection
	 * configuration is performed.
	 */

	/* Parse Card Detection */
	if (device_property_read_bool(dev, "non-removable")) {
		host->caps |= MMC_CAP_NONREMOVABLE;
	} else {
		cd_cap_invert = device_property_read_bool(dev, "cd-inverted");

		if (device_property_read_u32(dev, "cd-debounce-delay-ms",
					     &cd_debounce_delay_ms))
			cd_debounce_delay_ms = 200;

		if (device_property_read_bool(dev, "broken-cd"))
			host->caps |= MMC_CAP_NEEDS_POLL;

		ret = mmc_gpiod_request_cd(host, "cd", 0, false,
					   cd_debounce_delay_ms * 1000,
					   &cd_gpio_invert);
		if (!ret)
			dev_info(host->parent, "Got CD GPIO\n");
		else if (ret != -ENOENT && ret != -ENOSYS)
			return ret;

		/*
		 * There are two ways to flag that the CD line is inverted:
		 * through the cd-inverted flag and by the GPIO line itself
		 * being inverted from the GPIO subsystem. This is a leftover
		 * from the times when the GPIO subsystem did not make it
		 * possible to flag a line as inverted.
		 *
		 * If the capability on the host AND the GPIO line are
		 * both inverted, the end result is that the CD line is
		 * not inverted.
		 */
		if (cd_cap_invert ^ cd_gpio_invert)
			host->caps2 |= MMC_CAP2_CD_ACTIVE_HIGH;
	}

	/* Parse Write Protection */
	ro_cap_invert = device_property_read_bool(dev, "wp-inverted");

	ret = mmc_gpiod_request_ro(host, "wp", 0, 0, &ro_gpio_invert);
	if (!ret)
		dev_info(host->parent, "Got WP GPIO\n");
	else if (ret != -ENOENT && ret != -ENOSYS)
		return ret;

	if (device_property_read_bool(dev, "disable-wp"))
		host->caps2 |= MMC_CAP2_NO_WRITE_PROTECT;

	/* See the comment on CD inversion above */
	if (ro_cap_invert ^ ro_gpio_invert)
		host->caps2 |= MMC_CAP2_RO_ACTIVE_HIGH;

	if (device_property_read_bool(dev, "cap-sd-highspeed"))
		host->caps |= MMC_CAP_SD_HIGHSPEED;
	if (device_property_read_bool(dev, "cap-mmc-highspeed"))
		host->caps |= MMC_CAP_MMC_HIGHSPEED;
	if (device_property_read_bool(dev, "sd-uhs-sdr12"))
		host->caps |= MMC_CAP_UHS_SDR12;
	if (device_property_read_bool(dev, "sd-uhs-sdr25"))
		host->caps |= MMC_CAP_UHS_SDR25;
	if (device_property_read_bool(dev, "sd-uhs-sdr50"))
		host->caps |= MMC_CAP_UHS_SDR50;
	if (device_property_read_bool(dev, "sd-uhs-sdr104"))
		host->caps |= MMC_CAP_UHS_SDR104;
	if (device_property_read_bool(dev, "sd-uhs-ddr50"))
		host->caps |= MMC_CAP_UHS_DDR50;
	if (device_property_read_bool(dev, "cap-power-off-card"))
		host->caps |= MMC_CAP_POWER_OFF_CARD;
	if (device_property_read_bool(dev, "cap-mmc-hw-reset"))
		host->caps |= MMC_CAP_HW_RESET;
	if (device_property_read_bool(dev, "cap-sdio-irq"))
		host->caps |= MMC_CAP_SDIO_IRQ;
	if (device_property_read_bool(dev, "full-pwr-cycle"))
		host->caps2 |= MMC_CAP2_FULL_PWR_CYCLE;
	if (device_property_read_bool(dev, "keep-power-in-suspend"))
		host->pm_caps |= MMC_PM_KEEP_POWER;
	if (device_property_read_bool(dev, "wakeup-source") ||
	    device_property_read_bool(dev, "enable-sdio-wakeup")) /* legacy */
		host->pm_caps |= MMC_PM_WAKE_SDIO_IRQ;
	if (device_property_read_bool(dev, "mmc-ddr-3_3v"))
		host->caps |= MMC_CAP_3_3V_DDR;
	if (device_property_read_bool(dev, "mmc-ddr-1_8v"))
		host->caps |= MMC_CAP_1_8V_DDR;
	if (device_property_read_bool(dev, "mmc-ddr-1_2v"))
		host->caps |= MMC_CAP_1_2V_DDR;
	if (device_property_read_bool(dev, "mmc-hs200-1_8v"))
		host->caps2 |= MMC_CAP2_HS200_1_8V_SDR;
	if (device_property_read_bool(dev, "mmc-hs200-1_2v"))
		host->caps2 |= MMC_CAP2_HS200_1_2V_SDR;
	if (device_property_read_bool(dev, "mmc-hs400-1_8v"))
		host->caps2 |= MMC_CAP2_HS400_1_8V | MMC_CAP2_HS200_1_8V_SDR;
	if (device_property_read_bool(dev, "mmc-hs400-1_2v"))
		host->caps2 |= MMC_CAP2_HS400_1_2V | MMC_CAP2_HS200_1_2V_SDR;
	if (device_property_read_bool(dev, "mmc-hs400-enhanced-strobe"))
		host->caps2 |= MMC_CAP2_HS400_ES;
	if (device_property_read_bool(dev, "no-sdio"))
		host->caps2 |= MMC_CAP2_NO_SDIO;
	if (device_property_read_bool(dev, "no-sd"))
		host->caps2 |= MMC_CAP2_NO_SD;
	if (device_property_read_bool(dev, "no-mmc"))
		host->caps2 |= MMC_CAP2_NO_MMC;

	/* Must be after "non-removable" check */
	if (device_property_read_u32(dev, "fixed-emmc-driver-type", &drv_type) == 0) {
		if (host->caps & MMC_CAP_NONREMOVABLE)
			host->fixed_drv_type = drv_type;
		else
			dev_err(host->parent,
				"can't use fixed driver type, media is removable\n");
	}

	host->dsr_req = !device_property_read_u32(dev, "dsr", &host->dsr);
	if (host->dsr_req && (host->dsr & ~0xffff)) {
		dev_err(host->parent,
			"device tree specified broken value for DSR: 0x%x, ignoring\n",
			host->dsr);
		host->dsr_req = 0;
	}

	device_property_read_u32(dev, "post-power-on-delay-ms",
				 &host->ios.power_delay_ms);

	return mmc_pwrseq_alloc(host);
}

EXPORT_SYMBOL(mmc_of_parse);

/**
 * mmc_of_parse_voltage - return mask of supported voltages
 * @np: The device node need to be parsed.
 * @mask: mask of voltages available for MMC/SD/SDIO
 *
 * Parse the "voltage-ranges" DT property, returning zero if it is not
 * found, negative errno if the voltage-range specification is invalid,
 * or one if the voltage-range is specified and successfully parsed.
 */
int mmc_of_parse_voltage(struct device_node *np, u32 *mask)
{
	const u32 *voltage_ranges;
	int num_ranges, i;

	voltage_ranges = of_get_property(np, "voltage-ranges", &num_ranges);
<<<<<<< HEAD
	num_ranges = num_ranges / sizeof(*voltage_ranges) / 2;
=======
>>>>>>> 0ecfebd2
	if (!voltage_ranges) {
		pr_debug("%pOF: voltage-ranges unspecified\n", np);
		return 0;
	}
<<<<<<< HEAD
=======
	num_ranges = num_ranges / sizeof(*voltage_ranges) / 2;
>>>>>>> 0ecfebd2
	if (!num_ranges) {
		pr_err("%pOF: voltage-ranges empty\n", np);
		return -EINVAL;
	}

	for (i = 0; i < num_ranges; i++) {
		const int j = i * 2;
		u32 ocr_mask;

		ocr_mask = mmc_vddrange_to_ocrmask(
				be32_to_cpu(voltage_ranges[j]),
				be32_to_cpu(voltage_ranges[j + 1]));
		if (!ocr_mask) {
			pr_err("%pOF: voltage-range #%d is invalid\n",
				np, i);
			return -EINVAL;
		}
		*mask |= ocr_mask;
	}

	return 1;
}
EXPORT_SYMBOL(mmc_of_parse_voltage);

/**
 *	mmc_alloc_host - initialise the per-host structure.
 *	@extra: sizeof private data structure
 *	@dev: pointer to host device model structure
 *
 *	Initialise the per-host structure.
 */
struct mmc_host *mmc_alloc_host(int extra, struct device *dev)
{
	int err;
	struct mmc_host *host;

	host = kzalloc(sizeof(struct mmc_host) + extra, GFP_KERNEL);
	if (!host)
		return NULL;

	/* scanning will be enabled when we're ready */
	host->rescan_disable = 1;

	err = ida_simple_get(&mmc_host_ida, 0, 0, GFP_KERNEL);
	if (err < 0) {
		kfree(host);
		return NULL;
	}

	host->index = err;

	dev_set_name(&host->class_dev, "mmc%d", host->index);

	host->parent = dev;
	host->class_dev.parent = dev;
	host->class_dev.class = &mmc_host_class;
	device_initialize(&host->class_dev);
	device_enable_async_suspend(&host->class_dev);

	if (mmc_gpio_alloc(host)) {
		put_device(&host->class_dev);
		return NULL;
	}

	spin_lock_init(&host->lock);
	init_waitqueue_head(&host->wq);
	INIT_DELAYED_WORK(&host->detect, mmc_rescan);
	INIT_DELAYED_WORK(&host->sdio_irq_work, sdio_irq_work);
	timer_setup(&host->retune_timer, mmc_retune_timer, 0);

	/*
	 * By default, hosts do not support SGIO or large requests.
	 * They have to set these according to their abilities.
	 */
	host->max_segs = 1;
	host->max_seg_size = PAGE_SIZE;

	host->max_req_size = PAGE_SIZE;
	host->max_blk_size = 512;
	host->max_blk_count = PAGE_SIZE / 512;

	host->fixed_drv_type = -EINVAL;
	host->ios.power_delay_ms = 10;

	return host;
}

EXPORT_SYMBOL(mmc_alloc_host);

/**
 *	mmc_add_host - initialise host hardware
 *	@host: mmc host
 *
 *	Register the host with the driver model. The host must be
 *	prepared to start servicing requests before this function
 *	completes.
 */
int mmc_add_host(struct mmc_host *host)
{
	int err;

	WARN_ON((host->caps & MMC_CAP_SDIO_IRQ) &&
		!host->ops->enable_sdio_irq);

	err = device_add(&host->class_dev);
	if (err)
		return err;

	led_trigger_register_simple(dev_name(&host->class_dev), &host->led);

#ifdef CONFIG_DEBUG_FS
	mmc_add_host_debugfs(host);
#endif

	mmc_start_host(host);
	mmc_register_pm_notifier(host);

	return 0;
}

EXPORT_SYMBOL(mmc_add_host);

/**
 *	mmc_remove_host - remove host hardware
 *	@host: mmc host
 *
 *	Unregister and remove all cards associated with this host,
 *	and power down the MMC bus. No new requests will be issued
 *	after this function has returned.
 */
void mmc_remove_host(struct mmc_host *host)
{
	mmc_unregister_pm_notifier(host);
	mmc_stop_host(host);

#ifdef CONFIG_DEBUG_FS
	mmc_remove_host_debugfs(host);
#endif

	device_del(&host->class_dev);

	led_trigger_unregister_simple(host->led);
}

EXPORT_SYMBOL(mmc_remove_host);

/**
 *	mmc_free_host - free the host structure
 *	@host: mmc host
 *
 *	Free the host once all references to it have been dropped.
 */
void mmc_free_host(struct mmc_host *host)
{
	mmc_pwrseq_free(host);
	put_device(&host->class_dev);
}

EXPORT_SYMBOL(mmc_free_host);<|MERGE_RESOLUTION|>--- conflicted
+++ resolved
@@ -360,18 +360,11 @@
 	int num_ranges, i;
 
 	voltage_ranges = of_get_property(np, "voltage-ranges", &num_ranges);
-<<<<<<< HEAD
-	num_ranges = num_ranges / sizeof(*voltage_ranges) / 2;
-=======
->>>>>>> 0ecfebd2
 	if (!voltage_ranges) {
 		pr_debug("%pOF: voltage-ranges unspecified\n", np);
 		return 0;
 	}
-<<<<<<< HEAD
-=======
 	num_ranges = num_ranges / sizeof(*voltage_ranges) / 2;
->>>>>>> 0ecfebd2
 	if (!num_ranges) {
 		pr_err("%pOF: voltage-ranges empty\n", np);
 		return -EINVAL;
