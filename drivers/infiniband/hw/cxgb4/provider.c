/*
 * Copyright (c) 2009-2010 Chelsio, Inc. All rights reserved.
 *
 * This software is available to you under a choice of one of two
 * licenses.  You may choose to be licensed under the terms of the GNU
 * General Public License (GPL) Version 2, available from the file
 * COPYING in the main directory of this source tree, or the
 * OpenIB.org BSD license below:
 *
 *     Redistribution and use in source and binary forms, with or
 *     without modification, are permitted provided that the following
 *     conditions are met:
 *
 *      - Redistributions of source code must retain the above
 *        copyright notice, this list of conditions and the following
 *        disclaimer.
 *
 *      - Redistributions in binary form must reproduce the above
 *        copyright notice, this list of conditions and the following
 *        disclaimer in the documentation and/or other materials
 *        provided with the distribution.
 *
 * THE SOFTWARE IS PROVIDED "AS IS", WITHOUT WARRANTY OF ANY KIND,
 * EXPRESS OR IMPLIED, INCLUDING BUT NOT LIMITED TO THE WARRANTIES OF
 * MERCHANTABILITY, FITNESS FOR A PARTICULAR PURPOSE AND
 * NONINFRINGEMENT. IN NO EVENT SHALL THE AUTHORS OR COPYRIGHT HOLDERS
 * BE LIABLE FOR ANY CLAIM, DAMAGES OR OTHER LIABILITY, WHETHER IN AN
 * ACTION OF CONTRACT, TORT OR OTHERWISE, ARISING FROM, OUT OF OR IN
 * CONNECTION WITH THE SOFTWARE OR THE USE OR OTHER DEALINGS IN THE
 * SOFTWARE.
 */
#include <linux/module.h>
#include <linux/moduleparam.h>
#include <linux/device.h>
#include <linux/netdevice.h>
#include <linux/etherdevice.h>
#include <linux/delay.h>
#include <linux/errno.h>
#include <linux/list.h>
#include <linux/spinlock.h>
#include <linux/ethtool.h>
#include <linux/rtnetlink.h>
#include <linux/inetdevice.h>
#include <linux/io.h>

#include <asm/irq.h>
#include <asm/byteorder.h>

#include <rdma/iw_cm.h>
#include <rdma/ib_verbs.h>
#include <rdma/ib_smi.h>
#include <rdma/ib_umem.h>
#include <rdma/ib_user_verbs.h>

#include "iw_cxgb4.h"

static int fastreg_support = 1;
module_param(fastreg_support, int, 0644);
MODULE_PARM_DESC(fastreg_support, "Advertise fastreg support (default=1)");

static void c4iw_dealloc_ucontext(struct ib_ucontext *context)
{
	struct c4iw_ucontext *ucontext = to_c4iw_ucontext(context);
	struct c4iw_dev *rhp;
	struct c4iw_mm_entry *mm, *tmp;

	pr_debug("context %p\n", context);
	rhp = to_c4iw_dev(ucontext->ibucontext.device);

	list_for_each_entry_safe(mm, tmp, &ucontext->mmaps, entry)
		kfree(mm);
	c4iw_release_dev_ucontext(&rhp->rdev, &ucontext->uctx);
}

static int c4iw_alloc_ucontext(struct ib_ucontext *ucontext,
			       struct ib_udata *udata)
{
	struct ib_device *ibdev = ucontext->device;
	struct c4iw_ucontext *context = to_c4iw_ucontext(ucontext);
	struct c4iw_dev *rhp = to_c4iw_dev(ibdev);
	struct c4iw_alloc_ucontext_resp uresp;
	int ret = 0;
	struct c4iw_mm_entry *mm = NULL;

	pr_debug("ibdev %p\n", ibdev);
	c4iw_init_dev_ucontext(&rhp->rdev, &context->uctx);
	INIT_LIST_HEAD(&context->mmaps);
	spin_lock_init(&context->mmap_lock);

	if (udata->outlen < sizeof(uresp) - sizeof(uresp.reserved)) {
		pr_err_once("Warning - downlevel libcxgb4 (non-fatal), device status page disabled\n");
		rhp->rdev.flags |= T4_STATUS_PAGE_DISABLED;
	} else {
		mm = kmalloc(sizeof(*mm), GFP_KERNEL);
		if (!mm) {
			ret = -ENOMEM;
			goto err;
		}

		uresp.status_page_size = PAGE_SIZE;

		spin_lock(&context->mmap_lock);
		uresp.status_page_key = context->key;
		context->key += PAGE_SIZE;
		spin_unlock(&context->mmap_lock);

		ret = ib_copy_to_udata(udata, &uresp,
				       sizeof(uresp) - sizeof(uresp.reserved));
		if (ret)
			goto err_mm;

		mm->key = uresp.status_page_key;
		mm->addr = virt_to_phys(rhp->rdev.status_page);
		mm->len = PAGE_SIZE;
		insert_mmap(context, mm);
	}
	return 0;
err_mm:
	kfree(mm);
err:
	return ret;
}

static int c4iw_mmap(struct ib_ucontext *context, struct vm_area_struct *vma)
{
	int len = vma->vm_end - vma->vm_start;
	u32 key = vma->vm_pgoff << PAGE_SHIFT;
	struct c4iw_rdev *rdev;
	int ret = 0;
	struct c4iw_mm_entry *mm;
	struct c4iw_ucontext *ucontext;
	u64 addr;

	pr_debug("pgoff 0x%lx key 0x%x len %d\n", vma->vm_pgoff,
		 key, len);

	if (vma->vm_start & (PAGE_SIZE-1))
		return -EINVAL;

	rdev = &(to_c4iw_dev(context->device)->rdev);
	ucontext = to_c4iw_ucontext(context);

	mm = remove_mmap(ucontext, key, len);
	if (!mm)
		return -EINVAL;
	addr = mm->addr;
	kfree(mm);

	if ((addr >= pci_resource_start(rdev->lldi.pdev, 0)) &&
	    (addr < (pci_resource_start(rdev->lldi.pdev, 0) +
		    pci_resource_len(rdev->lldi.pdev, 0)))) {

		/*
		 * MA_SYNC register...
		 */
		vma->vm_page_prot = pgprot_noncached(vma->vm_page_prot);
		ret = io_remap_pfn_range(vma, vma->vm_start,
					 addr >> PAGE_SHIFT,
					 len, vma->vm_page_prot);
	} else if ((addr >= pci_resource_start(rdev->lldi.pdev, 2)) &&
		   (addr < (pci_resource_start(rdev->lldi.pdev, 2) +
		    pci_resource_len(rdev->lldi.pdev, 2)))) {

		/*
		 * Map user DB or OCQP memory...
		 */
		if (addr >= rdev->oc_mw_pa)
			vma->vm_page_prot = t4_pgprot_wc(vma->vm_page_prot);
		else {
			if (!is_t4(rdev->lldi.adapter_type))
				vma->vm_page_prot =
					t4_pgprot_wc(vma->vm_page_prot);
			else
				vma->vm_page_prot =
					pgprot_noncached(vma->vm_page_prot);
		}
		ret = io_remap_pfn_range(vma, vma->vm_start,
					 addr >> PAGE_SHIFT,
					 len, vma->vm_page_prot);
	} else {

		/*
		 * Map WQ or CQ contig dma memory...
		 */
		ret = remap_pfn_range(vma, vma->vm_start,
				      addr >> PAGE_SHIFT,
				      len, vma->vm_page_prot);
	}

	return ret;
}

<<<<<<< HEAD
static void c4iw_deallocate_pd(struct ib_pd *pd)
=======
static void c4iw_deallocate_pd(struct ib_pd *pd, struct ib_udata *udata)
>>>>>>> 0ecfebd2
{
	struct c4iw_dev *rhp;
	struct c4iw_pd *php;

	php = to_c4iw_pd(pd);
	rhp = php->rhp;
	pr_debug("ibpd %p pdid 0x%x\n", pd, php->pdid);
	c4iw_put_resource(&rhp->rdev.resource.pdid_table, php->pdid);
	mutex_lock(&rhp->rdev.stats.lock);
	rhp->rdev.stats.pd.cur--;
	mutex_unlock(&rhp->rdev.stats.lock);
}

<<<<<<< HEAD
static int c4iw_allocate_pd(struct ib_pd *pd, struct ib_ucontext *context,
			    struct ib_udata *udata)
=======
static int c4iw_allocate_pd(struct ib_pd *pd, struct ib_udata *udata)
>>>>>>> 0ecfebd2
{
	struct c4iw_pd *php = to_c4iw_pd(pd);
	struct ib_device *ibdev = pd->device;
	u32 pdid;
	struct c4iw_dev *rhp;

	pr_debug("ibdev %p\n", ibdev);
	rhp = (struct c4iw_dev *) ibdev;
	pdid =  c4iw_get_resource(&rhp->rdev.resource.pdid_table);
	if (!pdid)
		return -EINVAL;

	php->pdid = pdid;
	php->rhp = rhp;
	if (udata) {
		struct c4iw_alloc_pd_resp uresp = {.pdid = php->pdid};

		if (ib_copy_to_udata(udata, &uresp, sizeof(uresp))) {
<<<<<<< HEAD
			c4iw_deallocate_pd(&php->ibpd);
=======
			c4iw_deallocate_pd(&php->ibpd, udata);
>>>>>>> 0ecfebd2
			return -EFAULT;
		}
	}
	mutex_lock(&rhp->rdev.stats.lock);
	rhp->rdev.stats.pd.cur++;
	if (rhp->rdev.stats.pd.cur > rhp->rdev.stats.pd.max)
		rhp->rdev.stats.pd.max = rhp->rdev.stats.pd.cur;
	mutex_unlock(&rhp->rdev.stats.lock);
	pr_debug("pdid 0x%0x ptr 0x%p\n", pdid, php);
	return 0;
}

static int c4iw_query_pkey(struct ib_device *ibdev, u8 port, u16 index,
			   u16 *pkey)
{
	pr_debug("ibdev %p\n", ibdev);
	*pkey = 0;
	return 0;
}

static int c4iw_query_gid(struct ib_device *ibdev, u8 port, int index,
			  union ib_gid *gid)
{
	struct c4iw_dev *dev;

	pr_debug("ibdev %p, port %d, index %d, gid %p\n",
		 ibdev, port, index, gid);
	if (!port)
		return -EINVAL;
	dev = to_c4iw_dev(ibdev);
	memset(&(gid->raw[0]), 0, sizeof(gid->raw));
	memcpy(&(gid->raw[0]), dev->rdev.lldi.ports[port-1]->dev_addr, 6);
	return 0;
}

static int c4iw_query_device(struct ib_device *ibdev, struct ib_device_attr *props,
			     struct ib_udata *uhw)
{

	struct c4iw_dev *dev;

	pr_debug("ibdev %p\n", ibdev);

	if (uhw->inlen || uhw->outlen)
		return -EINVAL;

	dev = to_c4iw_dev(ibdev);
	memset(props, 0, sizeof *props);
	memcpy(&props->sys_image_guid, dev->rdev.lldi.ports[0]->dev_addr, 6);
	props->hw_ver = CHELSIO_CHIP_RELEASE(dev->rdev.lldi.adapter_type);
	props->fw_ver = dev->rdev.lldi.fw_vers;
	props->device_cap_flags = dev->device_cap_flags;
	props->page_size_cap = T4_PAGESIZE_MASK;
	props->vendor_id = (u32)dev->rdev.lldi.pdev->vendor;
	props->vendor_part_id = (u32)dev->rdev.lldi.pdev->device;
	props->max_mr_size = T4_MAX_MR_SIZE;
	props->max_qp = dev->rdev.lldi.vr->qp.size / 2;
	props->max_srq = dev->rdev.lldi.vr->srq.size;
	props->max_qp_wr = dev->rdev.hw_queue.t4_max_qp_depth;
	props->max_srq_wr = dev->rdev.hw_queue.t4_max_qp_depth;
	props->max_send_sge = min(T4_MAX_SEND_SGE, T4_MAX_WRITE_SGE);
	props->max_recv_sge = T4_MAX_RECV_SGE;
	props->max_srq_sge = T4_MAX_RECV_SGE;
	props->max_sge_rd = 1;
	props->max_res_rd_atom = dev->rdev.lldi.max_ird_adapter;
	props->max_qp_rd_atom = min(dev->rdev.lldi.max_ordird_qp,
				    c4iw_max_read_depth);
	props->max_qp_init_rd_atom = props->max_qp_rd_atom;
	props->max_cq = dev->rdev.lldi.vr->qp.size;
	props->max_cqe = dev->rdev.hw_queue.t4_max_cq_depth;
	props->max_mr = c4iw_num_stags(&dev->rdev);
	props->max_pd = T4_MAX_NUM_PD;
	props->local_ca_ack_delay = 0;
	props->max_fast_reg_page_list_len =
		t4_max_fr_depth(dev->rdev.lldi.ulptx_memwrite_dsgl && use_dsgl);

	return 0;
}

static int c4iw_query_port(struct ib_device *ibdev, u8 port,
			   struct ib_port_attr *props)
{
	struct c4iw_dev *dev;
	struct net_device *netdev;
	struct in_device *inetdev;

	pr_debug("ibdev %p\n", ibdev);

	dev = to_c4iw_dev(ibdev);
	netdev = dev->rdev.lldi.ports[port-1];
	/* props being zeroed by the caller, avoid zeroing it here */
	props->max_mtu = IB_MTU_4096;
	props->active_mtu = ib_mtu_int_to_enum(netdev->mtu);

	if (!netif_carrier_ok(netdev))
		props->state = IB_PORT_DOWN;
	else {
		inetdev = in_dev_get(netdev);
		if (inetdev) {
			if (inetdev->ifa_list)
				props->state = IB_PORT_ACTIVE;
			else
				props->state = IB_PORT_INIT;
			in_dev_put(inetdev);
		} else
			props->state = IB_PORT_INIT;
	}

	props->port_cap_flags =
	    IB_PORT_CM_SUP |
	    IB_PORT_SNMP_TUNNEL_SUP |
	    IB_PORT_REINIT_SUP |
	    IB_PORT_DEVICE_MGMT_SUP |
	    IB_PORT_VENDOR_CLASS_SUP | IB_PORT_BOOT_MGMT_SUP;
	props->gid_tbl_len = 1;
	props->pkey_tbl_len = 1;
	props->active_width = 2;
	props->active_speed = IB_SPEED_DDR;
	props->max_msg_sz = -1;

	return 0;
}

static ssize_t hw_rev_show(struct device *dev,
			   struct device_attribute *attr, char *buf)
{
	struct c4iw_dev *c4iw_dev =
			rdma_device_to_drv_device(dev, struct c4iw_dev, ibdev);

	pr_debug("dev 0x%p\n", dev);
	return sprintf(buf, "%d\n",
		       CHELSIO_CHIP_RELEASE(c4iw_dev->rdev.lldi.adapter_type));
}
static DEVICE_ATTR_RO(hw_rev);

static ssize_t hca_type_show(struct device *dev,
			     struct device_attribute *attr, char *buf)
{
	struct c4iw_dev *c4iw_dev =
			rdma_device_to_drv_device(dev, struct c4iw_dev, ibdev);
	struct ethtool_drvinfo info;
	struct net_device *lldev = c4iw_dev->rdev.lldi.ports[0];

	pr_debug("dev 0x%p\n", dev);
	lldev->ethtool_ops->get_drvinfo(lldev, &info);
	return sprintf(buf, "%s\n", info.driver);
}
static DEVICE_ATTR_RO(hca_type);

static ssize_t board_id_show(struct device *dev, struct device_attribute *attr,
			     char *buf)
{
	struct c4iw_dev *c4iw_dev =
			rdma_device_to_drv_device(dev, struct c4iw_dev, ibdev);

	pr_debug("dev 0x%p\n", dev);
	return sprintf(buf, "%x.%x\n", c4iw_dev->rdev.lldi.pdev->vendor,
		       c4iw_dev->rdev.lldi.pdev->device);
}
static DEVICE_ATTR_RO(board_id);

enum counters {
	IP4INSEGS,
	IP4OUTSEGS,
	IP4RETRANSSEGS,
	IP4OUTRSTS,
	IP6INSEGS,
	IP6OUTSEGS,
	IP6RETRANSSEGS,
	IP6OUTRSTS,
	NR_COUNTERS
};

static const char * const names[] = {
	[IP4INSEGS] = "ip4InSegs",
	[IP4OUTSEGS] = "ip4OutSegs",
	[IP4RETRANSSEGS] = "ip4RetransSegs",
	[IP4OUTRSTS] = "ip4OutRsts",
	[IP6INSEGS] = "ip6InSegs",
	[IP6OUTSEGS] = "ip6OutSegs",
	[IP6RETRANSSEGS] = "ip6RetransSegs",
	[IP6OUTRSTS] = "ip6OutRsts"
};

static struct rdma_hw_stats *c4iw_alloc_stats(struct ib_device *ibdev,
					      u8 port_num)
{
	BUILD_BUG_ON(ARRAY_SIZE(names) != NR_COUNTERS);

	if (port_num != 0)
		return NULL;

	return rdma_alloc_hw_stats_struct(names, NR_COUNTERS,
					  RDMA_HW_STATS_DEFAULT_LIFESPAN);
}

static int c4iw_get_mib(struct ib_device *ibdev,
			struct rdma_hw_stats *stats,
			u8 port, int index)
{
	struct tp_tcp_stats v4, v6;
	struct c4iw_dev *c4iw_dev = to_c4iw_dev(ibdev);

	cxgb4_get_tcp_stats(c4iw_dev->rdev.lldi.pdev, &v4, &v6);
	stats->value[IP4INSEGS] = v4.tcp_in_segs;
	stats->value[IP4OUTSEGS] = v4.tcp_out_segs;
	stats->value[IP4RETRANSSEGS] = v4.tcp_retrans_segs;
	stats->value[IP4OUTRSTS] = v4.tcp_out_rsts;
	stats->value[IP6INSEGS] = v6.tcp_in_segs;
	stats->value[IP6OUTSEGS] = v6.tcp_out_segs;
	stats->value[IP6RETRANSSEGS] = v6.tcp_retrans_segs;
	stats->value[IP6OUTRSTS] = v6.tcp_out_rsts;

	return stats->num_counters;
}

static struct attribute *c4iw_class_attributes[] = {
	&dev_attr_hw_rev.attr,
	&dev_attr_hca_type.attr,
	&dev_attr_board_id.attr,
	NULL
};

static const struct attribute_group c4iw_attr_group = {
	.attrs = c4iw_class_attributes,
};

static int c4iw_port_immutable(struct ib_device *ibdev, u8 port_num,
			       struct ib_port_immutable *immutable)
{
	struct ib_port_attr attr;
	int err;

	immutable->core_cap_flags = RDMA_CORE_PORT_IWARP;

	err = ib_query_port(ibdev, port_num, &attr);
	if (err)
		return err;

	immutable->pkey_tbl_len = attr.pkey_tbl_len;
	immutable->gid_tbl_len = attr.gid_tbl_len;

	return 0;
}

static void get_dev_fw_str(struct ib_device *dev, char *str)
{
	struct c4iw_dev *c4iw_dev = container_of(dev, struct c4iw_dev,
						 ibdev);
	pr_debug("dev 0x%p\n", dev);

	snprintf(str, IB_FW_VERSION_NAME_MAX, "%u.%u.%u.%u",
		 FW_HDR_FW_VER_MAJOR_G(c4iw_dev->rdev.lldi.fw_vers),
		 FW_HDR_FW_VER_MINOR_G(c4iw_dev->rdev.lldi.fw_vers),
		 FW_HDR_FW_VER_MICRO_G(c4iw_dev->rdev.lldi.fw_vers),
		 FW_HDR_FW_VER_BUILD_G(c4iw_dev->rdev.lldi.fw_vers));
}

static int fill_res_entry(struct sk_buff *msg, struct rdma_restrack_entry *res)
{
	return (res->type < ARRAY_SIZE(c4iw_restrack_funcs) &&
		c4iw_restrack_funcs[res->type]) ?
		c4iw_restrack_funcs[res->type](msg, res) : 0;
}

static const struct ib_device_ops c4iw_dev_ops = {
	.alloc_hw_stats = c4iw_alloc_stats,
	.alloc_mr = c4iw_alloc_mr,
	.alloc_mw = c4iw_alloc_mw,
	.alloc_pd = c4iw_allocate_pd,
	.alloc_ucontext = c4iw_alloc_ucontext,
	.create_cq = c4iw_create_cq,
	.create_qp = c4iw_create_qp,
	.create_srq = c4iw_create_srq,
	.dealloc_mw = c4iw_dealloc_mw,
	.dealloc_pd = c4iw_deallocate_pd,
	.dealloc_ucontext = c4iw_dealloc_ucontext,
	.dereg_mr = c4iw_dereg_mr,
	.destroy_cq = c4iw_destroy_cq,
	.destroy_qp = c4iw_destroy_qp,
	.destroy_srq = c4iw_destroy_srq,
	.fill_res_entry = fill_res_entry,
	.get_dev_fw_str = get_dev_fw_str,
	.get_dma_mr = c4iw_get_dma_mr,
	.get_hw_stats = c4iw_get_mib,
<<<<<<< HEAD
	.get_netdev = get_netdev,
	.get_port_immutable = c4iw_port_immutable,
=======
	.get_port_immutable = c4iw_port_immutable,
	.iw_accept = c4iw_accept_cr,
	.iw_add_ref = c4iw_qp_add_ref,
	.iw_connect = c4iw_connect,
	.iw_create_listen = c4iw_create_listen,
	.iw_destroy_listen = c4iw_destroy_listen,
	.iw_get_qp = c4iw_get_qp,
	.iw_reject = c4iw_reject_cr,
	.iw_rem_ref = c4iw_qp_rem_ref,
>>>>>>> 0ecfebd2
	.map_mr_sg = c4iw_map_mr_sg,
	.mmap = c4iw_mmap,
	.modify_qp = c4iw_ib_modify_qp,
	.modify_srq = c4iw_modify_srq,
	.poll_cq = c4iw_poll_cq,
	.post_recv = c4iw_post_receive,
	.post_send = c4iw_post_send,
	.post_srq_recv = c4iw_post_srq_recv,
	.query_device = c4iw_query_device,
	.query_gid = c4iw_query_gid,
	.query_pkey = c4iw_query_pkey,
	.query_port = c4iw_query_port,
	.query_qp = c4iw_ib_query_qp,
	.reg_user_mr = c4iw_reg_user_mr,
	.req_notify_cq = c4iw_arm_cq,
	INIT_RDMA_OBJ_SIZE(ib_pd, c4iw_pd, ibpd),
<<<<<<< HEAD
	INIT_RDMA_OBJ_SIZE(ib_ucontext, c4iw_ucontext, ibucontext),
};

=======
	INIT_RDMA_OBJ_SIZE(ib_srq, c4iw_srq, ibsrq),
	INIT_RDMA_OBJ_SIZE(ib_ucontext, c4iw_ucontext, ibucontext),
};

static int set_netdevs(struct ib_device *ib_dev, struct c4iw_rdev *rdev)
{
	int ret;
	int i;

	for (i = 0; i < rdev->lldi.nports; i++) {
		ret = ib_device_set_netdev(ib_dev, rdev->lldi.ports[i],
					   i + 1);
		if (ret)
			return ret;
	}
	return 0;
}

>>>>>>> 0ecfebd2
void c4iw_register_device(struct work_struct *work)
{
	int ret;
	struct uld_ctx *ctx = container_of(work, struct uld_ctx, reg_work);
	struct c4iw_dev *dev = ctx->dev;

	pr_debug("c4iw_dev %p\n", dev);
	memset(&dev->ibdev.node_guid, 0, sizeof(dev->ibdev.node_guid));
	memcpy(&dev->ibdev.node_guid, dev->rdev.lldi.ports[0]->dev_addr, 6);
	dev->ibdev.owner = THIS_MODULE;
	dev->device_cap_flags = IB_DEVICE_LOCAL_DMA_LKEY | IB_DEVICE_MEM_WINDOW;
	if (fastreg_support)
		dev->device_cap_flags |= IB_DEVICE_MEM_MGT_EXTENSIONS;
	dev->ibdev.local_dma_lkey = 0;
	dev->ibdev.uverbs_cmd_mask =
	    (1ull << IB_USER_VERBS_CMD_GET_CONTEXT) |
	    (1ull << IB_USER_VERBS_CMD_QUERY_DEVICE) |
	    (1ull << IB_USER_VERBS_CMD_QUERY_PORT) |
	    (1ull << IB_USER_VERBS_CMD_ALLOC_PD) |
	    (1ull << IB_USER_VERBS_CMD_DEALLOC_PD) |
	    (1ull << IB_USER_VERBS_CMD_REG_MR) |
	    (1ull << IB_USER_VERBS_CMD_DEREG_MR) |
	    (1ull << IB_USER_VERBS_CMD_CREATE_COMP_CHANNEL) |
	    (1ull << IB_USER_VERBS_CMD_CREATE_CQ) |
	    (1ull << IB_USER_VERBS_CMD_DESTROY_CQ) |
	    (1ull << IB_USER_VERBS_CMD_REQ_NOTIFY_CQ) |
	    (1ull << IB_USER_VERBS_CMD_CREATE_QP) |
	    (1ull << IB_USER_VERBS_CMD_MODIFY_QP) |
	    (1ull << IB_USER_VERBS_CMD_QUERY_QP) |
	    (1ull << IB_USER_VERBS_CMD_POLL_CQ) |
	    (1ull << IB_USER_VERBS_CMD_DESTROY_QP) |
	    (1ull << IB_USER_VERBS_CMD_POST_SEND) |
	    (1ull << IB_USER_VERBS_CMD_POST_RECV) |
	    (1ull << IB_USER_VERBS_CMD_CREATE_SRQ) |
	    (1ull << IB_USER_VERBS_CMD_MODIFY_SRQ) |
	    (1ull << IB_USER_VERBS_CMD_DESTROY_SRQ);
	dev->ibdev.node_type = RDMA_NODE_RNIC;
	BUILD_BUG_ON(sizeof(C4IW_NODE_DESC) > IB_DEVICE_NODE_DESC_MAX);
	memcpy(dev->ibdev.node_desc, C4IW_NODE_DESC, sizeof(C4IW_NODE_DESC));
	dev->ibdev.phys_port_cnt = dev->rdev.lldi.nports;
	dev->ibdev.num_comp_vectors =  dev->rdev.lldi.nciq;
	dev->ibdev.dev.parent = &dev->rdev.lldi.pdev->dev;
	dev->ibdev.uverbs_abi_ver = C4IW_UVERBS_ABI_VERSION;

<<<<<<< HEAD
	dev->ibdev.iwcm = kzalloc(sizeof(struct iw_cm_verbs), GFP_KERNEL);
	if (!dev->ibdev.iwcm) {
		ret = -ENOMEM;
		goto err_dealloc_ctx;
	}

	dev->ibdev.iwcm->connect = c4iw_connect;
	dev->ibdev.iwcm->accept = c4iw_accept_cr;
	dev->ibdev.iwcm->reject = c4iw_reject_cr;
	dev->ibdev.iwcm->create_listen = c4iw_create_listen;
	dev->ibdev.iwcm->destroy_listen = c4iw_destroy_listen;
	dev->ibdev.iwcm->add_ref = c4iw_qp_add_ref;
	dev->ibdev.iwcm->rem_ref = c4iw_qp_rem_ref;
	dev->ibdev.iwcm->get_qp = c4iw_get_qp;
	memcpy(dev->ibdev.iwcm->ifname, dev->rdev.lldi.ports[0]->name,
	       sizeof(dev->ibdev.iwcm->ifname));
=======
	memcpy(dev->ibdev.iw_ifname, dev->rdev.lldi.ports[0]->name,
	       sizeof(dev->ibdev.iw_ifname));
>>>>>>> 0ecfebd2

	rdma_set_device_sysfs_group(&dev->ibdev, &c4iw_attr_group);
	dev->ibdev.driver_id = RDMA_DRIVER_CXGB4;
	ib_set_device_ops(&dev->ibdev, &c4iw_dev_ops);
<<<<<<< HEAD
	ret = ib_register_device(&dev->ibdev, "cxgb4_%d");
=======
	ret = set_netdevs(&dev->ibdev, &dev->rdev);
>>>>>>> 0ecfebd2
	if (ret)
		goto err_dealloc_ctx;
	ret = ib_register_device(&dev->ibdev, "cxgb4_%d");
	if (ret)
		goto err_dealloc_ctx;
	return;

err_dealloc_ctx:
	pr_err("%s - Failed registering iwarp device: %d\n",
	       pci_name(ctx->lldi.pdev), ret);
	c4iw_dealloc(ctx);
	return;
}

void c4iw_unregister_device(struct c4iw_dev *dev)
{
	pr_debug("c4iw_dev %p\n", dev);
	ib_unregister_device(&dev->ibdev);
	return;
}<|MERGE_RESOLUTION|>--- conflicted
+++ resolved
@@ -190,11 +190,7 @@
 	return ret;
 }
 
-<<<<<<< HEAD
-static void c4iw_deallocate_pd(struct ib_pd *pd)
-=======
 static void c4iw_deallocate_pd(struct ib_pd *pd, struct ib_udata *udata)
->>>>>>> 0ecfebd2
 {
 	struct c4iw_dev *rhp;
 	struct c4iw_pd *php;
@@ -208,12 +204,7 @@
 	mutex_unlock(&rhp->rdev.stats.lock);
 }
 
-<<<<<<< HEAD
-static int c4iw_allocate_pd(struct ib_pd *pd, struct ib_ucontext *context,
-			    struct ib_udata *udata)
-=======
 static int c4iw_allocate_pd(struct ib_pd *pd, struct ib_udata *udata)
->>>>>>> 0ecfebd2
 {
 	struct c4iw_pd *php = to_c4iw_pd(pd);
 	struct ib_device *ibdev = pd->device;
@@ -232,11 +223,7 @@
 		struct c4iw_alloc_pd_resp uresp = {.pdid = php->pdid};
 
 		if (ib_copy_to_udata(udata, &uresp, sizeof(uresp))) {
-<<<<<<< HEAD
-			c4iw_deallocate_pd(&php->ibpd);
-=======
 			c4iw_deallocate_pd(&php->ibpd, udata);
->>>>>>> 0ecfebd2
 			return -EFAULT;
 		}
 	}
@@ -522,10 +509,6 @@
 	.get_dev_fw_str = get_dev_fw_str,
 	.get_dma_mr = c4iw_get_dma_mr,
 	.get_hw_stats = c4iw_get_mib,
-<<<<<<< HEAD
-	.get_netdev = get_netdev,
-	.get_port_immutable = c4iw_port_immutable,
-=======
 	.get_port_immutable = c4iw_port_immutable,
 	.iw_accept = c4iw_accept_cr,
 	.iw_add_ref = c4iw_qp_add_ref,
@@ -535,7 +518,6 @@
 	.iw_get_qp = c4iw_get_qp,
 	.iw_reject = c4iw_reject_cr,
 	.iw_rem_ref = c4iw_qp_rem_ref,
->>>>>>> 0ecfebd2
 	.map_mr_sg = c4iw_map_mr_sg,
 	.mmap = c4iw_mmap,
 	.modify_qp = c4iw_ib_modify_qp,
@@ -552,11 +534,6 @@
 	.reg_user_mr = c4iw_reg_user_mr,
 	.req_notify_cq = c4iw_arm_cq,
 	INIT_RDMA_OBJ_SIZE(ib_pd, c4iw_pd, ibpd),
-<<<<<<< HEAD
-	INIT_RDMA_OBJ_SIZE(ib_ucontext, c4iw_ucontext, ibucontext),
-};
-
-=======
 	INIT_RDMA_OBJ_SIZE(ib_srq, c4iw_srq, ibsrq),
 	INIT_RDMA_OBJ_SIZE(ib_ucontext, c4iw_ucontext, ibucontext),
 };
@@ -575,7 +552,6 @@
 	return 0;
 }
 
->>>>>>> 0ecfebd2
 void c4iw_register_device(struct work_struct *work)
 {
 	int ret;
@@ -620,36 +596,13 @@
 	dev->ibdev.dev.parent = &dev->rdev.lldi.pdev->dev;
 	dev->ibdev.uverbs_abi_ver = C4IW_UVERBS_ABI_VERSION;
 
-<<<<<<< HEAD
-	dev->ibdev.iwcm = kzalloc(sizeof(struct iw_cm_verbs), GFP_KERNEL);
-	if (!dev->ibdev.iwcm) {
-		ret = -ENOMEM;
-		goto err_dealloc_ctx;
-	}
-
-	dev->ibdev.iwcm->connect = c4iw_connect;
-	dev->ibdev.iwcm->accept = c4iw_accept_cr;
-	dev->ibdev.iwcm->reject = c4iw_reject_cr;
-	dev->ibdev.iwcm->create_listen = c4iw_create_listen;
-	dev->ibdev.iwcm->destroy_listen = c4iw_destroy_listen;
-	dev->ibdev.iwcm->add_ref = c4iw_qp_add_ref;
-	dev->ibdev.iwcm->rem_ref = c4iw_qp_rem_ref;
-	dev->ibdev.iwcm->get_qp = c4iw_get_qp;
-	memcpy(dev->ibdev.iwcm->ifname, dev->rdev.lldi.ports[0]->name,
-	       sizeof(dev->ibdev.iwcm->ifname));
-=======
 	memcpy(dev->ibdev.iw_ifname, dev->rdev.lldi.ports[0]->name,
 	       sizeof(dev->ibdev.iw_ifname));
->>>>>>> 0ecfebd2
 
 	rdma_set_device_sysfs_group(&dev->ibdev, &c4iw_attr_group);
 	dev->ibdev.driver_id = RDMA_DRIVER_CXGB4;
 	ib_set_device_ops(&dev->ibdev, &c4iw_dev_ops);
-<<<<<<< HEAD
-	ret = ib_register_device(&dev->ibdev, "cxgb4_%d");
-=======
 	ret = set_netdevs(&dev->ibdev, &dev->rdev);
->>>>>>> 0ecfebd2
 	if (ret)
 		goto err_dealloc_ctx;
 	ret = ib_register_device(&dev->ibdev, "cxgb4_%d");
