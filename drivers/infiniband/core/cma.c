--- conflicted
+++ resolved
@@ -715,15 +715,10 @@
 		rcu_read_lock();
 		ndev = rcu_dereference(sgid_attr->ndev);
 		if (!net_eq(dev_net(ndev), dev_addr->net) ||
-<<<<<<< HEAD
-		    ndev->ifindex != bound_if_index)
-			sgid_attr = ERR_PTR(-ENODEV);
-=======
 		    ndev->ifindex != bound_if_index) {
 			rdma_put_gid_attr(sgid_attr);
 			sgid_attr = ERR_PTR(-ENODEV);
 		}
->>>>>>> 0c383648
 		rcu_read_unlock();
 		goto out;
 	}
