--- conflicted
+++ resolved
@@ -36,10 +36,7 @@
 #define APPLE_NUMLOCK_EMULATION	BIT(8)
 #define APPLE_RDESC_BATTERY	BIT(9)
 #define APPLE_BACKLIGHT_CTL	BIT(10)
-<<<<<<< HEAD
-=======
 #define APPLE_IS_KEYCHRON	BIT(11)
->>>>>>> 88084a3d
 
 #define APPLE_FLAG_FKEY		0x01
 
@@ -365,9 +362,6 @@
 		return 1;
 	}
 
-<<<<<<< HEAD
-	if (fnmode) {
-=======
 	if (fnmode == 3) {
 		real_fnmode = (asc->quirks & APPLE_IS_KEYCHRON) ? 2 : 1;
 	} else {
@@ -375,7 +369,6 @@
 	}
 
 	if (real_fnmode) {
->>>>>>> 88084a3d
 		if (hid->product == USB_DEVICE_ID_APPLE_ALU_WIRELESS_ANSI ||
 		    hid->product == USB_DEVICE_ID_APPLE_ALU_WIRELESS_ISO ||
 		    hid->product == USB_DEVICE_ID_APPLE_ALU_WIRELESS_JIS ||
