--- conflicted
+++ resolved
@@ -111,73 +111,11 @@
 	cma_obj = drm_fb_cma_get_gem_obj(fb, 2);
 	BUG_ON(!cma_obj);
 
-<<<<<<< HEAD
-	return cma_obj->paddr + fb->offsets[2] +
-	       fb->pitches[2] * (state->src_y >> 16) / 2 +
-	       (state->src_x >> 16) / 2 - eba;
-}
-
-static void ipu_plane_atomic_set_base(struct ipu_plane *ipu_plane)
-{
-	struct drm_plane *plane = &ipu_plane->base;
-	struct drm_plane_state *state = plane->state;
-	struct drm_crtc_state *crtc_state = state->crtc->state;
-	struct drm_framebuffer *fb = state->fb;
-	unsigned long eba, ubo, vbo;
-	int active;
-
-	eba = drm_plane_state_to_eba(state);
-
-	switch (fb->pixel_format) {
-	case DRM_FORMAT_YUV420:
-	case DRM_FORMAT_YVU420:
-		if (!drm_atomic_crtc_needs_modeset(crtc_state))
-			break;
-
-		/*
-		 * Multiplanar formats have to meet the following restrictions:
-		 * - The (up to) three plane addresses are EBA, EBA+UBO, EBA+VBO
-		 * - EBA, UBO and VBO are a multiple of 8
-		 * - UBO and VBO are unsigned and not larger than 0xfffff8
-		 * - Only EBA may be changed while scanout is active
-		 * - The strides of U and V planes must be identical.
-		 */
-		ubo = drm_plane_state_to_ubo(state);
-		vbo = drm_plane_state_to_vbo(state);
-
-		if (fb->pixel_format == DRM_FORMAT_YUV420)
-			ipu_cpmem_set_yuv_planar_full(ipu_plane->ipu_ch,
-						      fb->pitches[1], ubo, vbo);
-		else
-			ipu_cpmem_set_yuv_planar_full(ipu_plane->ipu_ch,
-						      fb->pitches[1], vbo, ubo);
-
-		dev_dbg(ipu_plane->base.dev->dev,
-			"phy = %lu %lu %lu, x = %d, y = %d", eba, ubo, vbo,
-			state->src_x >> 16, state->src_y >> 16);
-		break;
-	default:
-		dev_dbg(ipu_plane->base.dev->dev, "phys = %lu, x = %d, y = %d",
-			eba, state->src_x >> 16, state->src_y >> 16);
-
-		break;
-	}
-
-	if (!drm_atomic_crtc_needs_modeset(crtc_state)) {
-		active = ipu_idmac_get_current_buffer(ipu_plane->ipu_ch);
-		ipu_cpmem_set_buffer(ipu_plane->ipu_ch, !active, eba);
-		ipu_idmac_select_buffer(ipu_plane->ipu_ch, !active);
-	} else {
-		ipu_cpmem_set_buffer(ipu_plane->ipu_ch, 0, eba);
-		ipu_cpmem_set_buffer(ipu_plane->ipu_ch, 1, eba);
-	}
-=======
 	x /= drm_format_horz_chroma_subsampling(fb->pixel_format);
 	y /= drm_format_vert_chroma_subsampling(fb->pixel_format);
 
 	return cma_obj->paddr + fb->offsets[2] + fb->pitches[2] * y +
 	       drm_format_plane_cpp(fb->pixel_format, 2) * x - eba;
->>>>>>> c470abd4
 }
 
 void ipu_plane_put_resources(struct ipu_plane *ipu_plane)
@@ -377,17 +315,7 @@
 		if (vbo & 0x7 || vbo > 0xfffff8)
 			return -EINVAL;
 
-<<<<<<< HEAD
-		if ((ubo > 0xfffff8) || (vbo > 0xfffff8))
-			return -EINVAL;
-
-		if (old_fb &&
-		    (old_fb->pixel_format == DRM_FORMAT_YUV420 ||
-		     old_fb->pixel_format == DRM_FORMAT_YVU420)) {
-			old_ubo = drm_plane_state_to_ubo(old_state);
-=======
 		if (old_fb && (fb->pixel_format == old_fb->pixel_format)) {
->>>>>>> c470abd4
 			old_vbo = drm_plane_state_to_vbo(old_state);
 			if (vbo != old_vbo)
 				crtc_state->mode_changed = true;
@@ -449,18 +377,11 @@
 
 	eba = drm_plane_state_to_eba(state);
 
-<<<<<<< HEAD
-		if (!drm_atomic_crtc_needs_modeset(crtc_state)) {
-			ipu_plane_atomic_set_base(ipu_plane);
-			return;
-		}
-=======
 	if (old_state->fb && !drm_atomic_crtc_needs_modeset(crtc_state)) {
 		active = ipu_idmac_get_current_buffer(ipu_plane->ipu_ch);
 		ipu_cpmem_set_buffer(ipu_plane->ipu_ch, !active, eba);
 		ipu_idmac_select_buffer(ipu_plane->ipu_ch, !active);
 		return;
->>>>>>> c470abd4
 	}
 
 	switch (ipu_plane->dp_flow) {
@@ -504,9 +425,6 @@
 	ipu_cpmem_set_high_priority(ipu_plane->ipu_ch);
 	ipu_idmac_set_double_buffer(ipu_plane->ipu_ch, 1);
 	ipu_cpmem_set_stride(ipu_plane->ipu_ch, state->fb->pitches[0]);
-<<<<<<< HEAD
-	ipu_plane_atomic_set_base(ipu_plane);
-=======
 	switch (fb->pixel_format) {
 	case DRM_FORMAT_YUV420:
 	case DRM_FORMAT_YVU420:
@@ -546,7 +464,6 @@
 	}
 	ipu_cpmem_set_buffer(ipu_plane->ipu_ch, 0, eba);
 	ipu_cpmem_set_buffer(ipu_plane->ipu_ch, 1, eba);
->>>>>>> c470abd4
 	ipu_plane_enable(ipu_plane);
 }
 
