--- conflicted
+++ resolved
@@ -22,27 +22,17 @@
 #include <linux/spi/spi.h>
 #include <linux/thermal.h>
 
-<<<<<<< HEAD
-#include <drm/drm_damage_helper.h>
-#include <drm/drm_drv.h>
-#include <drm/drm_fb_cma_helper.h>
-=======
 #include <drm/drm_atomic_helper.h>
 #include <drm/drm_damage_helper.h>
 #include <drm/drm_drv.h>
 #include <drm/drm_fb_cma_helper.h>
 #include <drm/drm_fb_helper.h>
 #include <drm/drm_format_helper.h>
->>>>>>> 0ecfebd2
 #include <drm/drm_gem_cma_helper.h>
 #include <drm/drm_gem_framebuffer_helper.h>
 #include <drm/drm_rect.h>
 #include <drm/drm_vblank.h>
-<<<<<<< HEAD
-#include <drm/tinydrm/tinydrm.h>
-=======
 #include <drm/drm_simple_kms_helper.h>
->>>>>>> 0ecfebd2
 #include <drm/tinydrm/tinydrm-helpers.h>
 
 #define REPAPER_RID_G2_COG_ID	0x12
@@ -538,15 +528,9 @@
 {
 	struct drm_gem_cma_object *cma_obj = drm_fb_cma_get_gem_obj(fb, 0);
 	struct dma_buf_attachment *import_attach = cma_obj->base.import_attach;
-<<<<<<< HEAD
-	struct tinydrm_device *tdev = fb->dev->dev_private;
-	struct repaper_epd *epd = epd_from_tinydrm(tdev);
-	struct drm_rect clip;
-=======
 	struct repaper_epd *epd = drm_to_epd(fb->dev);
 	struct drm_rect clip;
 	int idx, ret = 0;
->>>>>>> 0ecfebd2
 	u8 *buf = NULL;
 
 	if (!epd->enabled)
@@ -944,10 +928,7 @@
 	.driver_features	= DRIVER_GEM | DRIVER_MODESET | DRIVER_PRIME |
 				  DRIVER_ATOMIC,
 	.fops			= &repaper_fops,
-<<<<<<< HEAD
-=======
 	.release		= repaper_release,
->>>>>>> 0ecfebd2
 	DRM_GEM_CMA_VMAP_DRIVER_OPS,
 	.name			= "repaper",
 	.desc			= "Pervasive Displays RePaper e-ink panels",
@@ -1129,18 +1110,6 @@
 	if (!epd->current_frame)
 		return -ENOMEM;
 
-<<<<<<< HEAD
-	tdev = &epd->tinydrm;
-
-	ret = devm_tinydrm_init(dev, tdev, &repaper_driver);
-	if (ret)
-		return ret;
-
-	ret = tinydrm_display_pipe_init(tdev, &repaper_pipe_funcs,
-					DRM_MODE_CONNECTOR_VIRTUAL,
-					repaper_formats,
-					ARRAY_SIZE(repaper_formats), mode, 0);
-=======
 	ret = tinydrm_display_pipe_init(drm, &epd->pipe, &repaper_pipe_funcs,
 					DRM_MODE_CONNECTOR_VIRTUAL,
 					repaper_formats,
@@ -1151,7 +1120,6 @@
 	drm_mode_config_reset(drm);
 
 	ret = drm_dev_register(drm, 0);
->>>>>>> 0ecfebd2
 	if (ret)
 		return ret;
 
