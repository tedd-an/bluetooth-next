--- conflicted
+++ resolved
@@ -1014,17 +1014,15 @@
 
 	pf = enetc_si_priv(si);
 	pf->si = si;
+	pf->ops = &enetc_pf_ops;
+
 	pf->total_vfs = pci_sriov_get_totalvfs(pdev);
-<<<<<<< HEAD
-	pf->ops = &enetc_pf_ops;
-=======
 	if (pf->total_vfs) {
 		pf->vf_state = kcalloc(pf->total_vfs, sizeof(struct enetc_vf_state),
 				       GFP_KERNEL);
 		if (!pf->vf_state)
 			goto err_alloc_vf_state;
 	}
->>>>>>> bfc64d9b
 
 	err = enetc_setup_mac_addresses(node, pf);
 	if (err)
