// SPDX-License-Identifier: MIT
/*
 * Copyright (C) 2013-2017 Oracle Corporation
 * This file is based on ast_ttm.c
 * Copyright 2012 Red Hat Inc.
 * Authors: Dave Airlie <airlied@redhat.com>
 *          Michael Thayer <michael.thayer@oracle.com>
 */
#include <linux/pci.h>
#include <drm/drm_file.h>
#include <drm/ttm/ttm_page_alloc.h>
#include "vbox_drv.h"

static inline struct vbox_private *vbox_bdev(struct ttm_bo_device *bd)
{
	return container_of(bd, struct vbox_private, ttm.bdev);
}

<<<<<<< HEAD
=======
static int vbox_ttm_mem_global_init(struct drm_global_reference *ref)
{
	return ttm_mem_global_init(ref->object);
}

static void vbox_ttm_mem_global_release(struct drm_global_reference *ref)
{
	ttm_mem_global_release(ref->object);
}

/* Add the vbox memory manager object/structures to the global memory manager */
static int vbox_ttm_global_init(struct vbox_private *vbox)
{
	struct drm_global_reference *global_ref;
	int ret;

	global_ref = &vbox->ttm.mem_global_ref;
	global_ref->global_type = DRM_GLOBAL_TTM_MEM;
	global_ref->size = sizeof(struct ttm_mem_global);
	global_ref->init = &vbox_ttm_mem_global_init;
	global_ref->release = &vbox_ttm_mem_global_release;
	ret = drm_global_item_ref(global_ref);
	if (ret) {
		DRM_ERROR("Failed setting up TTM memory subsystem.\n");
		return ret;
	}

	vbox->ttm.bo_global_ref.mem_glob = vbox->ttm.mem_global_ref.object;
	global_ref = &vbox->ttm.bo_global_ref.ref;
	global_ref->global_type = DRM_GLOBAL_TTM_BO;
	global_ref->size = sizeof(struct ttm_bo_global);
	global_ref->init = &ttm_bo_global_init;
	global_ref->release = &ttm_bo_global_release;

	ret = drm_global_item_ref(global_ref);
	if (ret) {
		DRM_ERROR("Failed setting up TTM BO subsystem.\n");
		drm_global_item_unref(&vbox->ttm.mem_global_ref);
		return ret;
	}

	return 0;
}

/* Remove the vbox memory manager object from the global memory manager */
static void vbox_ttm_global_release(struct vbox_private *vbox)
{
	drm_global_item_unref(&vbox->ttm.bo_global_ref.ref);
	drm_global_item_unref(&vbox->ttm.mem_global_ref);
}

>>>>>>> 215852f4
static void vbox_bo_ttm_destroy(struct ttm_buffer_object *tbo)
{
	struct vbox_bo *bo;

	bo = container_of(tbo, struct vbox_bo, bo);

	drm_gem_object_release(&bo->gem);
	kfree(bo);
}

static bool vbox_ttm_bo_is_vbox_bo(struct ttm_buffer_object *bo)
{
	if (bo->destroy == &vbox_bo_ttm_destroy)
		return true;

	return false;
}

static int
vbox_bo_init_mem_type(struct ttm_bo_device *bdev, u32 type,
		      struct ttm_mem_type_manager *man)
{
	switch (type) {
	case TTM_PL_SYSTEM:
		man->flags = TTM_MEMTYPE_FLAG_MAPPABLE;
		man->available_caching = TTM_PL_MASK_CACHING;
		man->default_caching = TTM_PL_FLAG_CACHED;
		break;
	case TTM_PL_VRAM:
		man->func = &ttm_bo_manager_func;
		man->flags = TTM_MEMTYPE_FLAG_FIXED | TTM_MEMTYPE_FLAG_MAPPABLE;
		man->available_caching = TTM_PL_FLAG_UNCACHED | TTM_PL_FLAG_WC;
		man->default_caching = TTM_PL_FLAG_WC;
		break;
	default:
		DRM_ERROR("Unsupported memory type %u\n", (unsigned int)type);
		return -EINVAL;
	}

	return 0;
}

static void
vbox_bo_evict_flags(struct ttm_buffer_object *bo, struct ttm_placement *pl)
{
	struct vbox_bo *vboxbo = vbox_bo(bo);

	if (!vbox_ttm_bo_is_vbox_bo(bo))
		return;

	vbox_ttm_placement(vboxbo, TTM_PL_FLAG_SYSTEM);
	*pl = vboxbo->placement;
}

static int vbox_bo_verify_access(struct ttm_buffer_object *bo,
				 struct file *filp)
{
	return 0;
}

static int vbox_ttm_io_mem_reserve(struct ttm_bo_device *bdev,
				   struct ttm_mem_reg *mem)
{
	struct ttm_mem_type_manager *man = &bdev->man[mem->mem_type];
	struct vbox_private *vbox = vbox_bdev(bdev);

	mem->bus.addr = NULL;
	mem->bus.offset = 0;
	mem->bus.size = mem->num_pages << PAGE_SHIFT;
	mem->bus.base = 0;
	mem->bus.is_iomem = false;
	if (!(man->flags & TTM_MEMTYPE_FLAG_MAPPABLE))
		return -EINVAL;
	switch (mem->mem_type) {
	case TTM_PL_SYSTEM:
		/* system memory */
		return 0;
	case TTM_PL_VRAM:
		mem->bus.offset = mem->start << PAGE_SHIFT;
		mem->bus.base = pci_resource_start(vbox->ddev.pdev, 0);
		mem->bus.is_iomem = true;
		break;
	default:
		return -EINVAL;
	}
	return 0;
}

static void vbox_ttm_io_mem_free(struct ttm_bo_device *bdev,
				 struct ttm_mem_reg *mem)
{
}

static void vbox_ttm_backend_destroy(struct ttm_tt *tt)
{
	ttm_tt_fini(tt);
	kfree(tt);
}

static struct ttm_backend_func vbox_tt_backend_func = {
	.destroy = &vbox_ttm_backend_destroy,
};

static struct ttm_tt *vbox_ttm_tt_create(struct ttm_buffer_object *bo,
					 u32 page_flags)
{
	struct ttm_tt *tt;

	tt = kzalloc(sizeof(*tt), GFP_KERNEL);
	if (!tt)
		return NULL;

	tt->func = &vbox_tt_backend_func;
	if (ttm_tt_init(tt, bo, page_flags)) {
		kfree(tt);
		return NULL;
	}

	return tt;
}

static struct ttm_bo_driver vbox_bo_driver = {
	.ttm_tt_create = vbox_ttm_tt_create,
	.init_mem_type = vbox_bo_init_mem_type,
	.eviction_valuable = ttm_bo_eviction_valuable,
	.evict_flags = vbox_bo_evict_flags,
	.verify_access = vbox_bo_verify_access,
	.io_mem_reserve = &vbox_ttm_io_mem_reserve,
	.io_mem_free = &vbox_ttm_io_mem_free,
};

int vbox_mm_init(struct vbox_private *vbox)
{
	int ret;
	struct drm_device *dev = &vbox->ddev;
	struct ttm_bo_device *bdev = &vbox->ttm.bdev;

	ret = ttm_bo_device_init(&vbox->ttm.bdev,
				 &vbox_bo_driver,
				 dev->anon_inode->i_mapping,
				 DRM_FILE_PAGE_OFFSET, true);
	if (ret) {
		DRM_ERROR("Error initialising bo driver; %d\n", ret);
		return ret;
	}

	ret = ttm_bo_init_mm(bdev, TTM_PL_VRAM,
			     vbox->available_vram_size >> PAGE_SHIFT);
	if (ret) {
		DRM_ERROR("Failed ttm VRAM init: %d\n", ret);
		goto err_device_release;
	}

#ifdef DRM_MTRR_WC
	vbox->fb_mtrr = drm_mtrr_add(pci_resource_start(dev->pdev, 0),
				     pci_resource_len(dev->pdev, 0),
				     DRM_MTRR_WC);
#else
	vbox->fb_mtrr = arch_phys_wc_add(pci_resource_start(dev->pdev, 0),
					 pci_resource_len(dev->pdev, 0));
#endif
	return 0;

err_device_release:
	ttm_bo_device_release(&vbox->ttm.bdev);
	return ret;
}

void vbox_mm_fini(struct vbox_private *vbox)
{
#ifdef DRM_MTRR_WC
	drm_mtrr_del(vbox->fb_mtrr,
		     pci_resource_start(vbox->ddev.pdev, 0),
		     pci_resource_len(vbox->ddev.pdev, 0), DRM_MTRR_WC);
#else
	arch_phys_wc_del(vbox->fb_mtrr);
#endif
	ttm_bo_device_release(&vbox->ttm.bdev);
}

void vbox_ttm_placement(struct vbox_bo *bo, int domain)
{
	unsigned int i;
	u32 c = 0;

	bo->placement.placement = bo->placements;
	bo->placement.busy_placement = bo->placements;

	if (domain & TTM_PL_FLAG_VRAM)
		bo->placements[c++].flags =
		    TTM_PL_FLAG_WC | TTM_PL_FLAG_UNCACHED | TTM_PL_FLAG_VRAM;
	if (domain & TTM_PL_FLAG_SYSTEM)
		bo->placements[c++].flags =
		    TTM_PL_MASK_CACHING | TTM_PL_FLAG_SYSTEM;
	if (!c)
		bo->placements[c++].flags =
		    TTM_PL_MASK_CACHING | TTM_PL_FLAG_SYSTEM;

	bo->placement.num_placement = c;
	bo->placement.num_busy_placement = c;

	for (i = 0; i < c; ++i) {
		bo->placements[i].fpfn = 0;
		bo->placements[i].lpfn = 0;
	}
}

int vbox_bo_create(struct vbox_private *vbox, int size, int align,
		   u32 flags, struct vbox_bo **pvboxbo)
{
	struct vbox_bo *vboxbo;
	size_t acc_size;
	int ret;

	vboxbo = kzalloc(sizeof(*vboxbo), GFP_KERNEL);
	if (!vboxbo)
		return -ENOMEM;

	ret = drm_gem_object_init(&vbox->ddev, &vboxbo->gem, size);
	if (ret)
		goto err_free_vboxbo;

	vboxbo->bo.bdev = &vbox->ttm.bdev;

	vbox_ttm_placement(vboxbo, TTM_PL_FLAG_VRAM | TTM_PL_FLAG_SYSTEM);

	acc_size = ttm_bo_dma_acc_size(&vbox->ttm.bdev, size,
				       sizeof(struct vbox_bo));

	ret = ttm_bo_init(&vbox->ttm.bdev, &vboxbo->bo, size,
			  ttm_bo_type_device, &vboxbo->placement,
			  align >> PAGE_SHIFT, false, acc_size,
			  NULL, NULL, vbox_bo_ttm_destroy);
	if (ret)
		goto err_free_vboxbo;

	*pvboxbo = vboxbo;

	return 0;

err_free_vboxbo:
	kfree(vboxbo);
	return ret;
}

int vbox_bo_pin(struct vbox_bo *bo, u32 pl_flag)
{
	struct ttm_operation_ctx ctx = { false, false };
	int i, ret;

	if (bo->pin_count) {
		bo->pin_count++;
		return 0;
	}

	ret = vbox_bo_reserve(bo, false);
	if (ret)
		return ret;

	vbox_ttm_placement(bo, pl_flag);

	for (i = 0; i < bo->placement.num_placement; i++)
		bo->placements[i].flags |= TTM_PL_FLAG_NO_EVICT;

	ret = ttm_bo_validate(&bo->bo, &bo->placement, &ctx);
	if (ret == 0)
		bo->pin_count = 1;

	vbox_bo_unreserve(bo);

	return ret;
}

int vbox_bo_unpin(struct vbox_bo *bo)
{
	struct ttm_operation_ctx ctx = { false, false };
	int i, ret;

	if (!bo->pin_count) {
		DRM_ERROR("unpin bad %p\n", bo);
		return 0;
	}
	bo->pin_count--;
	if (bo->pin_count)
		return 0;

	ret = vbox_bo_reserve(bo, false);
	if (ret) {
		DRM_ERROR("Error %d reserving bo, leaving it pinned\n", ret);
		return ret;
	}

	for (i = 0; i < bo->placement.num_placement; i++)
		bo->placements[i].flags &= ~TTM_PL_FLAG_NO_EVICT;

	ret = ttm_bo_validate(&bo->bo, &bo->placement, &ctx);

	vbox_bo_unreserve(bo);

	return ret;
}

/*
 * Move a vbox-owned buffer object to system memory if no one else has it
 * pinned.  The caller must have pinned it previously, and this call will
 * release the caller's pin.
 */
int vbox_bo_push_sysram(struct vbox_bo *bo)
{
	struct ttm_operation_ctx ctx = { false, false };
	int i, ret;

	if (!bo->pin_count) {
		DRM_ERROR("unpin bad %p\n", bo);
		return 0;
	}
	bo->pin_count--;
	if (bo->pin_count)
		return 0;

	if (bo->kmap.virtual) {
		ttm_bo_kunmap(&bo->kmap);
		bo->kmap.virtual = NULL;
	}

	vbox_ttm_placement(bo, TTM_PL_FLAG_SYSTEM);

	for (i = 0; i < bo->placement.num_placement; i++)
		bo->placements[i].flags |= TTM_PL_FLAG_NO_EVICT;

	ret = ttm_bo_validate(&bo->bo, &bo->placement, &ctx);
	if (ret) {
		DRM_ERROR("pushing to VRAM failed\n");
		return ret;
	}

	return 0;
}

int vbox_mmap(struct file *filp, struct vm_area_struct *vma)
{
	struct drm_file *file_priv;
	struct vbox_private *vbox;

	if (unlikely(vma->vm_pgoff < DRM_FILE_PAGE_OFFSET))
		return -EINVAL;

	file_priv = filp->private_data;
	vbox = file_priv->minor->dev->dev_private;

	return ttm_bo_mmap(filp, vma, &vbox->ttm.bdev);
}

void *vbox_bo_kmap(struct vbox_bo *bo)
{
	int ret;

	if (bo->kmap.virtual)
		return bo->kmap.virtual;

	ret = ttm_bo_kmap(&bo->bo, 0, bo->bo.num_pages, &bo->kmap);
	if (ret) {
		DRM_ERROR("Error kmapping bo: %d\n", ret);
		return NULL;
	}

	return bo->kmap.virtual;
}

void vbox_bo_kunmap(struct vbox_bo *bo)
{
	if (bo->kmap.virtual) {
		ttm_bo_kunmap(&bo->kmap);
		bo->kmap.virtual = NULL;
	}
}<|MERGE_RESOLUTION|>--- conflicted
+++ resolved
@@ -16,60 +16,6 @@
 	return container_of(bd, struct vbox_private, ttm.bdev);
 }
 
-<<<<<<< HEAD
-=======
-static int vbox_ttm_mem_global_init(struct drm_global_reference *ref)
-{
-	return ttm_mem_global_init(ref->object);
-}
-
-static void vbox_ttm_mem_global_release(struct drm_global_reference *ref)
-{
-	ttm_mem_global_release(ref->object);
-}
-
-/* Add the vbox memory manager object/structures to the global memory manager */
-static int vbox_ttm_global_init(struct vbox_private *vbox)
-{
-	struct drm_global_reference *global_ref;
-	int ret;
-
-	global_ref = &vbox->ttm.mem_global_ref;
-	global_ref->global_type = DRM_GLOBAL_TTM_MEM;
-	global_ref->size = sizeof(struct ttm_mem_global);
-	global_ref->init = &vbox_ttm_mem_global_init;
-	global_ref->release = &vbox_ttm_mem_global_release;
-	ret = drm_global_item_ref(global_ref);
-	if (ret) {
-		DRM_ERROR("Failed setting up TTM memory subsystem.\n");
-		return ret;
-	}
-
-	vbox->ttm.bo_global_ref.mem_glob = vbox->ttm.mem_global_ref.object;
-	global_ref = &vbox->ttm.bo_global_ref.ref;
-	global_ref->global_type = DRM_GLOBAL_TTM_BO;
-	global_ref->size = sizeof(struct ttm_bo_global);
-	global_ref->init = &ttm_bo_global_init;
-	global_ref->release = &ttm_bo_global_release;
-
-	ret = drm_global_item_ref(global_ref);
-	if (ret) {
-		DRM_ERROR("Failed setting up TTM BO subsystem.\n");
-		drm_global_item_unref(&vbox->ttm.mem_global_ref);
-		return ret;
-	}
-
-	return 0;
-}
-
-/* Remove the vbox memory manager object from the global memory manager */
-static void vbox_ttm_global_release(struct vbox_private *vbox)
-{
-	drm_global_item_unref(&vbox->ttm.bo_global_ref.ref);
-	drm_global_item_unref(&vbox->ttm.mem_global_ref);
-}
-
->>>>>>> 215852f4
 static void vbox_bo_ttm_destroy(struct ttm_buffer_object *tbo)
 {
 	struct vbox_bo *bo;
