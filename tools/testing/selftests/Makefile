TARGETS = breakpoints
TARGETS += cpu-hotplug
TARGETS += efivarfs
TARGETS += kcmp
TARGETS += memory-hotplug
TARGETS += mqueue
TARGETS += ptrace
TARGETS += soft-dirty
TARGETS += vm
<<<<<<< HEAD
=======
TARGETS += cpu-hotplug
TARGETS += memory-hotplug
TARGETS += efivarfs
TARGETS += net
>>>>>>> 20074f35

all:
	for TARGET in $(TARGETS); do \
		make -C $$TARGET; \
	done;

run_tests: all
	for TARGET in $(TARGETS); do \
		make -C $$TARGET run_tests; \
	done;

clean:
	for TARGET in $(TARGETS); do \
		make -C $$TARGET clean; \
	done;<|MERGE_RESOLUTION|>--- conflicted
+++ resolved
@@ -4,16 +4,10 @@
 TARGETS += kcmp
 TARGETS += memory-hotplug
 TARGETS += mqueue
+TARGETS += net
 TARGETS += ptrace
 TARGETS += soft-dirty
 TARGETS += vm
-<<<<<<< HEAD
-=======
-TARGETS += cpu-hotplug
-TARGETS += memory-hotplug
-TARGETS += efivarfs
-TARGETS += net
->>>>>>> 20074f35
 
 all:
 	for TARGET in $(TARGETS); do \
