#!/bin/bash
# SPDX-License-Identifier: GPL-2.0

# Double quotes to prevent globbing and word splitting is recommended in new
# code but we accept it, especially because there were too many before having
# address all other issues detected by shellcheck.
#shellcheck disable=SC2086

. "$(dirname "${0}")/mptcp_lib.sh"

ns1=""
ns2=""
ns3=""
capture=false
timeout_poll=30
timeout_test=$((timeout_poll * 2 + 1))
# a bit more space: because we have more to display
MPTCP_LIB_TEST_FORMAT="%02u %-60s"
ret=0
bail=0
slack=50
large=""
small=""
sout=""
cout=""
capout=""
size=0

usage() {
	echo "Usage: $0 [ -b ] [ -c ] [ -d ] [ -i]"
	echo -e "\t-b: bail out after first error, otherwise runs al testcases"
	echo -e "\t-c: capture packets for each test using tcpdump (default: no capture)"
	echo -e "\t-d: debug this script"
	echo -e "\t-i: use 'ip mptcp' instead of 'pm_nl_ctl'"
}

# This function is used in the cleanup trap
#shellcheck disable=SC2317
cleanup()
{
	rm -f "$cout" "$sout"
	rm -f "$large" "$small"
	rm -f "$capout"

	mptcp_lib_ns_exit "${ns1}" "${ns2}" "${ns3}"
}

mptcp_lib_check_mptcp
<<<<<<< HEAD
mptcp_lib_check_tools ip
=======
mptcp_lib_check_tools ip tc
>>>>>>> 0c383648

#  "$ns1"              ns2                    ns3
#     ns1eth1    ns2eth1   ns2eth3      ns3eth1
#            netem
#     ns1eth2    ns2eth2
#            netem

setup()
{
	large=$(mktemp)
	small=$(mktemp)
	sout=$(mktemp)
	cout=$(mktemp)
	capout=$(mktemp)
	size=$((2 * 2048 * 4096))

	dd if=/dev/zero of=$small bs=4096 count=20 >/dev/null 2>&1
	dd if=/dev/zero of=$large bs=4096 count=$((size / 4096)) >/dev/null 2>&1

	trap cleanup EXIT

	mptcp_lib_ns_init ns1 ns2 ns3

	ip link add ns1eth1 netns "$ns1" type veth peer name ns2eth1 netns "$ns2"
	ip link add ns1eth2 netns "$ns1" type veth peer name ns2eth2 netns "$ns2"
	ip link add ns2eth3 netns "$ns2" type veth peer name ns3eth1 netns "$ns3"

	ip -net "$ns1" addr add 10.0.1.1/24 dev ns1eth1
	ip -net "$ns1" addr add dead:beef:1::1/64 dev ns1eth1 nodad
	ip -net "$ns1" link set ns1eth1 up mtu 1500
	ip -net "$ns1" route add default via 10.0.1.2
	ip -net "$ns1" route add default via dead:beef:1::2

	ip -net "$ns1" addr add 10.0.2.1/24 dev ns1eth2
	ip -net "$ns1" addr add dead:beef:2::1/64 dev ns1eth2 nodad
	ip -net "$ns1" link set ns1eth2 up mtu 1500
	ip -net "$ns1" route add default via 10.0.2.2 metric 101
	ip -net "$ns1" route add default via dead:beef:2::2 metric 101

	mptcp_lib_pm_nl_set_limits "${ns1}" 1 1
	mptcp_lib_pm_nl_add_endpoint "${ns1}" 10.0.2.1 dev ns1eth2 flags subflow

	ip -net "$ns2" addr add 10.0.1.2/24 dev ns2eth1
	ip -net "$ns2" addr add dead:beef:1::2/64 dev ns2eth1 nodad
	ip -net "$ns2" link set ns2eth1 up mtu 1500

	ip -net "$ns2" addr add 10.0.2.2/24 dev ns2eth2
	ip -net "$ns2" addr add dead:beef:2::2/64 dev ns2eth2 nodad
	ip -net "$ns2" link set ns2eth2 up mtu 1500

	ip -net "$ns2" addr add 10.0.3.2/24 dev ns2eth3
	ip -net "$ns2" addr add dead:beef:3::2/64 dev ns2eth3 nodad
	ip -net "$ns2" link set ns2eth3 up mtu 1500
	ip netns exec "$ns2" sysctl -q net.ipv4.ip_forward=1
	ip netns exec "$ns2" sysctl -q net.ipv6.conf.all.forwarding=1

	ip -net "$ns3" addr add 10.0.3.3/24 dev ns3eth1
	ip -net "$ns3" addr add dead:beef:3::3/64 dev ns3eth1 nodad
	ip -net "$ns3" link set ns3eth1 up mtu 1500
	ip -net "$ns3" route add default via 10.0.3.2
	ip -net "$ns3" route add default via dead:beef:3::2

	mptcp_lib_pm_nl_set_limits "${ns3}" 1 1

	# debug build can slow down measurably the test program
	# we use quite tight time limit on the run-time, to ensure
	# maximum B/W usage.
	# Use kmemleak/lockdep/kasan/prove_locking presence as a rough
	# estimate for this being a debug kernel and increase the
	# maximum run-time accordingly. Observed run times for CI builds
	# running selftests, including kbuild, were used to determine the
	# amount of time to add.
	grep -q ' kmemleak_init$\| lockdep_init$\| kasan_init$\| prove_locking$' /proc/kallsyms && slack=$((slack+550))
}

do_transfer()
{
	local cin=$1
	local sin=$2
	local max_time=$3
	local port
	port=$((10000+MPTCP_LIB_TEST_COUNTER))

	:> "$cout"
	:> "$sout"
	:> "$capout"

	if $capture; then
		local capuser
		local rndh="${ns1:4}"
		if [ -z $SUDO_USER ] ; then
			capuser=""
		else
			capuser="-Z $SUDO_USER"
		fi

		local capfile="${rndh}-${port}"
		local capopt="-i any -s 65535 -B 32768 ${capuser}"

		ip netns exec ${ns3}  tcpdump ${capopt} -w "${capfile}-listener.pcap"  >> "${capout}" 2>&1 &
		local cappid_listener=$!

		ip netns exec ${ns1} tcpdump ${capopt} -w "${capfile}-connector.pcap" >> "${capout}" 2>&1 &
		local cappid_connector=$!

		sleep 1
	fi

	timeout ${timeout_test} \
		ip netns exec ${ns3} \
			./mptcp_connect -jt ${timeout_poll} -l -p $port -T $max_time \
				0.0.0.0 < "$sin" > "$sout" &
	local spid=$!

	mptcp_lib_wait_local_port_listen "${ns3}" "${port}"

	timeout ${timeout_test} \
		ip netns exec ${ns1} \
			./mptcp_connect -jt ${timeout_poll} -p $port -T $max_time \
				10.0.3.3 < "$cin" > "$cout" &
	local cpid=$!

	wait $cpid
	local retc=$?
	wait $spid
	local rets=$?

	if $capture; then
		sleep 1
		kill ${cappid_listener}
		kill ${cappid_connector}
	fi

	cmp $sin $cout > /dev/null 2>&1
	local cmps=$?
	cmp $cin $sout > /dev/null 2>&1
	local cmpc=$?

	printf "%-16s" " max $max_time "
	if [ $retc -eq 0 ] && [ $rets -eq 0 ] && \
	   [ $cmpc -eq 0 ] && [ $cmps -eq 0 ]; then
		mptcp_lib_pr_ok
		cat "$capout"
		return 0
	fi

	mptcp_lib_pr_fail
	echo "client exit code $retc, server $rets" 1>&2
	echo -e "\nnetns ${ns3} socket stat for $port:" 1>&2
	ip netns exec ${ns3} ss -nita 1>&2 -o "sport = :$port"
	echo -e "\nnetns ${ns1} socket stat for $port:" 1>&2
	ip netns exec ${ns1} ss -nita 1>&2 -o "dport = :$port"
	ls -l $sin $cout
	ls -l $cin $sout

	cat "$capout"
	return 1
}

run_test()
{
	local rate1=$1
	local rate2=$2
	local delay1=$3
	local delay2=$4
	local lret
	local dev
	shift 4
	local msg=$*

	[ $delay1 -gt 0 ] && delay1="delay ${delay1}ms" || delay1=""
	[ $delay2 -gt 0 ] && delay2="delay ${delay2}ms" || delay2=""

	for dev in ns1eth1 ns1eth2; do
		tc -n $ns1 qdisc del dev $dev root >/dev/null 2>&1
	done
	for dev in ns2eth1 ns2eth2; do
		tc -n $ns2 qdisc del dev $dev root >/dev/null 2>&1
	done
	tc -n $ns1 qdisc add dev ns1eth1 root netem rate ${rate1}mbit $delay1
	tc -n $ns1 qdisc add dev ns1eth2 root netem rate ${rate2}mbit $delay2
	tc -n $ns2 qdisc add dev ns2eth1 root netem rate ${rate1}mbit $delay1
	tc -n $ns2 qdisc add dev ns2eth2 root netem rate ${rate2}mbit $delay2

	# time is measured in ms, account for transfer size, aggregated link speed
	# and header overhead (10%)
	#              ms    byte -> bit   10%        mbit      -> kbit -> bit  10%
	local time=$((1000 * size  *  8  * 10 / ((rate1 + rate2) * 1000 * 1000 * 9) ))

	# mptcp_connect will do some sleeps to allow the mp_join handshake
	# completion (see mptcp_connect): 200ms on each side, add some slack
	time=$((time + 400 + slack))

	mptcp_lib_print_title "$msg"
	do_transfer $small $large $time
	lret=$?
	mptcp_lib_result_code "${lret}" "${msg}"
<<<<<<< HEAD
	if [ $lret -ne 0 ]; then
=======
	if [ $lret -ne 0 ] && ! mptcp_lib_subtest_is_flaky; then
>>>>>>> 0c383648
		ret=$lret
		[ $bail -eq 0 ] || exit $ret
	fi

	msg+=" - reverse direction"
	mptcp_lib_print_title "${msg}"
	do_transfer $large $small $time
	lret=$?
	mptcp_lib_result_code "${lret}" "${msg}"
<<<<<<< HEAD
	if [ $lret -ne 0 ]; then
=======
	if [ $lret -ne 0 ] && ! mptcp_lib_subtest_is_flaky; then
>>>>>>> 0c383648
		ret=$lret
		[ $bail -eq 0 ] || exit $ret
	fi
}

while getopts "bcdhi" option;do
	case "$option" in
	"h")
		usage $0
		exit ${KSFT_PASS}
		;;
	"b")
		bail=1
		;;
	"c")
		capture=true
		;;
	"d")
		set -x
		;;
	"i")
		mptcp_lib_set_ip_mptcp
		;;
	"?")
		usage $0
		exit ${KSFT_FAIL}
		;;
	esac
done

setup
run_test 10 10 0 0 "balanced bwidth"
run_test 10 10 1 25 "balanced bwidth with unbalanced delay"

# we still need some additional infrastructure to pass the following test-cases
<<<<<<< HEAD
run_test 10 3 0 0 "unbalanced bwidth"
=======
MPTCP_LIB_SUBTEST_FLAKY=1 run_test 10 3 0 0 "unbalanced bwidth"
>>>>>>> 0c383648
run_test 10 3 1 25 "unbalanced bwidth with unbalanced delay"
run_test 10 3 25 1 "unbalanced bwidth with opposed, unbalanced delay"

mptcp_lib_result_print_all_tap
exit $ret<|MERGE_RESOLUTION|>--- conflicted
+++ resolved
@@ -46,11 +46,7 @@
 }
 
 mptcp_lib_check_mptcp
-<<<<<<< HEAD
-mptcp_lib_check_tools ip
-=======
 mptcp_lib_check_tools ip tc
->>>>>>> 0c383648
 
 #  "$ns1"              ns2                    ns3
 #     ns1eth1    ns2eth1   ns2eth3      ns3eth1
@@ -248,11 +244,7 @@
 	do_transfer $small $large $time
 	lret=$?
 	mptcp_lib_result_code "${lret}" "${msg}"
-<<<<<<< HEAD
-	if [ $lret -ne 0 ]; then
-=======
 	if [ $lret -ne 0 ] && ! mptcp_lib_subtest_is_flaky; then
->>>>>>> 0c383648
 		ret=$lret
 		[ $bail -eq 0 ] || exit $ret
 	fi
@@ -262,11 +254,7 @@
 	do_transfer $large $small $time
 	lret=$?
 	mptcp_lib_result_code "${lret}" "${msg}"
-<<<<<<< HEAD
-	if [ $lret -ne 0 ]; then
-=======
 	if [ $lret -ne 0 ] && ! mptcp_lib_subtest_is_flaky; then
->>>>>>> 0c383648
 		ret=$lret
 		[ $bail -eq 0 ] || exit $ret
 	fi
@@ -302,11 +290,7 @@
 run_test 10 10 1 25 "balanced bwidth with unbalanced delay"
 
 # we still need some additional infrastructure to pass the following test-cases
-<<<<<<< HEAD
-run_test 10 3 0 0 "unbalanced bwidth"
-=======
 MPTCP_LIB_SUBTEST_FLAKY=1 run_test 10 3 0 0 "unbalanced bwidth"
->>>>>>> 0c383648
 run_test 10 3 1 25 "unbalanced bwidth with unbalanced delay"
 run_test 10 3 25 1 "unbalanced bwidth with opposed, unbalanced delay"
 
