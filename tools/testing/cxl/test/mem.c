--- conflicted
+++ resolved
@@ -181,11 +181,8 @@
 	u8 event_buf[SZ_4K];
 	u64 timestamp;
 	unsigned long sanitize_timeout;
-<<<<<<< HEAD
 	struct vendor_test_feat test_feat;
-=======
 	u8 shutdown_state;
->>>>>>> aae0594a
 };
 
 static struct mock_event_log *event_find_log(struct device *dev, int log_type)
