--- conflicted
+++ resolved
@@ -65,10 +65,6 @@
 	if (desc->istate & IRQS_REPLAY)
 		return;
 	if (desc->istate & IRQS_PENDING) {
-<<<<<<< HEAD
-		irq_compat_clr_pending(desc);
-=======
->>>>>>> 00b317a4
 		desc->istate &= ~IRQS_PENDING;
 		desc->istate |= IRQS_REPLAY;
 
