// SPDX-License-Identifier: GPL-2.0-or-later
/*
 *  Timers abstract layer
 *  Copyright (c) by Jaroslav Kysela <perex@perex.cz>
 */

#include <linux/delay.h>
#include <linux/init.h>
#include <linux/slab.h>
#include <linux/time.h>
#include <linux/mutex.h>
#include <linux/device.h>
#include <linux/module.h>
#include <linux/string.h>
#include <linux/sched/signal.h>
#include <sound/core.h>
#include <sound/timer.h>
#include <sound/control.h>
#include <sound/info.h>
#include <sound/minors.h>
#include <sound/initval.h>
#include <linux/kmod.h>

/* internal flags */
#define SNDRV_TIMER_IFLG_PAUSED		0x00010000
#define SNDRV_TIMER_IFLG_DEAD		0x00020000

#if IS_ENABLED(CONFIG_SND_HRTIMER)
#define DEFAULT_TIMER_LIMIT 4
#else
#define DEFAULT_TIMER_LIMIT 1
#endif

static int timer_limit = DEFAULT_TIMER_LIMIT;
static int timer_tstamp_monotonic = 1;
MODULE_AUTHOR("Jaroslav Kysela <perex@perex.cz>, Takashi Iwai <tiwai@suse.de>");
MODULE_DESCRIPTION("ALSA timer interface");
MODULE_LICENSE("GPL");
module_param(timer_limit, int, 0444);
MODULE_PARM_DESC(timer_limit, "Maximum global timers in system.");
module_param(timer_tstamp_monotonic, int, 0444);
MODULE_PARM_DESC(timer_tstamp_monotonic, "Use posix monotonic clock source for timestamps (default).");

MODULE_ALIAS_CHARDEV(CONFIG_SND_MAJOR, SNDRV_MINOR_TIMER);
MODULE_ALIAS("devname:snd/timer");

enum timer_tread_format {
	TREAD_FORMAT_NONE = 0,
	TREAD_FORMAT_TIME64,
	TREAD_FORMAT_TIME32,
};

struct snd_timer_tread32 {
	int event;
	s32 tstamp_sec;
	s32 tstamp_nsec;
	unsigned int val;
};

struct snd_timer_tread64 {
	int event;
	u8 pad1[4];
	s64 tstamp_sec;
	s64 tstamp_nsec;
	unsigned int val;
	u8 pad2[4];
};

struct snd_timer_user {
	struct snd_timer_instance *timeri;
	int tread;		/* enhanced read with timestamps and events */
	unsigned long ticks;
	unsigned long overrun;
	int qhead;
	int qtail;
	int qused;
	int queue_size;
	bool disconnected;
	struct snd_timer_read *queue;
	struct snd_timer_tread64 *tqueue;
	spinlock_t qlock;
	unsigned long last_resolution;
	unsigned int filter;
	struct timespec64 tstamp;		/* trigger tstamp */
	wait_queue_head_t qchange_sleep;
	struct snd_fasync *fasync;
	struct mutex ioctl_lock;
};

struct snd_timer_status32 {
	s32 tstamp_sec;			/* Timestamp - last update */
	s32 tstamp_nsec;
	unsigned int resolution;	/* current period resolution in ns */
	unsigned int lost;		/* counter of master tick lost */
	unsigned int overrun;		/* count of read queue overruns */
	unsigned int queue;		/* used queue size */
	unsigned char reserved[64];	/* reserved */
};

#define SNDRV_TIMER_IOCTL_STATUS32	_IOR('T', 0x14, struct snd_timer_status32)

struct snd_timer_status64 {
	s64 tstamp_sec;			/* Timestamp - last update */
	s64 tstamp_nsec;
	unsigned int resolution;	/* current period resolution in ns */
	unsigned int lost;		/* counter of master tick lost */
	unsigned int overrun;		/* count of read queue overruns */
	unsigned int queue;		/* used queue size */
	unsigned char reserved[64];	/* reserved */
};

#define SNDRV_TIMER_IOCTL_STATUS64	_IOR('T', 0x14, struct snd_timer_status64)

/* list of timers */
static LIST_HEAD(snd_timer_list);

/* list of slave instances */
static LIST_HEAD(snd_timer_slave_list);

/* lock for slave active lists */
static DEFINE_SPINLOCK(slave_active_lock);

#define MAX_SLAVE_INSTANCES	1000
static int num_slaves;

static DEFINE_MUTEX(register_mutex);

static int snd_timer_free(struct snd_timer *timer);
static int snd_timer_dev_free(struct snd_device *device);
static int snd_timer_dev_register(struct snd_device *device);
static int snd_timer_dev_disconnect(struct snd_device *device);

static void snd_timer_reschedule(struct snd_timer * timer, unsigned long ticks_left);

/*
 * create a timer instance with the given owner string.
 */
struct snd_timer_instance *snd_timer_instance_new(const char *owner)
{
	struct snd_timer_instance *timeri;

	timeri = kzalloc(sizeof(*timeri), GFP_KERNEL);
	if (timeri == NULL)
		return NULL;
	timeri->owner = kstrdup(owner, GFP_KERNEL);
	if (! timeri->owner) {
		kfree(timeri);
		return NULL;
	}
	INIT_LIST_HEAD(&timeri->open_list);
	INIT_LIST_HEAD(&timeri->active_list);
	INIT_LIST_HEAD(&timeri->ack_list);
	INIT_LIST_HEAD(&timeri->slave_list_head);
	INIT_LIST_HEAD(&timeri->slave_active_head);

	return timeri;
}
EXPORT_SYMBOL(snd_timer_instance_new);

void snd_timer_instance_free(struct snd_timer_instance *timeri)
{
	if (timeri) {
		if (timeri->private_free)
			timeri->private_free(timeri);
		kfree(timeri->owner);
		kfree(timeri);
	}
}
EXPORT_SYMBOL(snd_timer_instance_free);

/*
 * find a timer instance from the given timer id
 */
static struct snd_timer *snd_timer_find(struct snd_timer_id *tid)
{
	struct snd_timer *timer;

	list_for_each_entry(timer, &snd_timer_list, device_list) {
		if (timer->tmr_class != tid->dev_class)
			continue;
		if ((timer->tmr_class == SNDRV_TIMER_CLASS_CARD ||
		     timer->tmr_class == SNDRV_TIMER_CLASS_PCM) &&
		    (timer->card == NULL ||
		     timer->card->number != tid->card))
			continue;
		if (timer->tmr_device != tid->device)
			continue;
		if (timer->tmr_subdevice != tid->subdevice)
			continue;
		return timer;
	}
	return NULL;
}

#ifdef CONFIG_MODULES

static void snd_timer_request(struct snd_timer_id *tid)
{
	switch (tid->dev_class) {
	case SNDRV_TIMER_CLASS_GLOBAL:
		if (tid->device < timer_limit)
			request_module("snd-timer-%i", tid->device);
		break;
	case SNDRV_TIMER_CLASS_CARD:
	case SNDRV_TIMER_CLASS_PCM:
		if (tid->card < snd_ecards_limit)
			request_module("snd-card-%i", tid->card);
		break;
	default:
		break;
	}
}

#endif

/* move the slave if it belongs to the master; return 1 if match */
static int check_matching_master_slave(struct snd_timer_instance *master,
				       struct snd_timer_instance *slave)
{
	if (slave->slave_class != master->slave_class ||
	    slave->slave_id != master->slave_id)
		return 0;
	if (master->timer->num_instances >= master->timer->max_instances)
		return -EBUSY;
	list_move_tail(&slave->open_list, &master->slave_list_head);
	master->timer->num_instances++;
	guard(spinlock_irq)(&slave_active_lock);
	guard(spinlock)(&master->timer->lock);
	slave->master = master;
	slave->timer = master->timer;
	if (slave->flags & SNDRV_TIMER_IFLG_RUNNING)
		list_add_tail(&slave->active_list, &master->slave_active_head);
	return 1;
}

/*
 * look for a master instance matching with the slave id of the given slave.
 * when found, relink the open_link of the slave.
 *
 * call this with register_mutex down.
 */
static int snd_timer_check_slave(struct snd_timer_instance *slave)
{
	struct snd_timer *timer;
	struct snd_timer_instance *master;
	int err = 0;

	/* FIXME: it's really dumb to look up all entries.. */
	list_for_each_entry(timer, &snd_timer_list, device_list) {
		list_for_each_entry(master, &timer->open_list_head, open_list) {
			err = check_matching_master_slave(master, slave);
			if (err != 0) /* match found or error */
				goto out;
		}
	}
 out:
	return err < 0 ? err : 0;
}

/*
 * look for slave instances matching with the slave id of the given master.
 * when found, relink the open_link of slaves.
 *
 * call this with register_mutex down.
 */
static int snd_timer_check_master(struct snd_timer_instance *master)
{
	struct snd_timer_instance *slave, *tmp;
	int err = 0;

	/* check all pending slaves */
	list_for_each_entry_safe(slave, tmp, &snd_timer_slave_list, open_list) {
		err = check_matching_master_slave(master, slave);
		if (err < 0)
			break;
	}
	return err < 0 ? err : 0;
}

static void snd_timer_close_locked(struct snd_timer_instance *timeri,
				   struct device **card_devp_to_put);

/*
 * open a timer instance
 * when opening a master, the slave id must be here given.
 */
int snd_timer_open(struct snd_timer_instance *timeri,
		   struct snd_timer_id *tid,
		   unsigned int slave_id)
{
	struct snd_timer *timer;
	struct device *card_dev_to_put = NULL;
	int err;

	mutex_lock(&register_mutex);
	if (tid->dev_class == SNDRV_TIMER_CLASS_SLAVE) {
		/* open a slave instance */
		if (tid->dev_sclass <= SNDRV_TIMER_SCLASS_NONE ||
		    tid->dev_sclass > SNDRV_TIMER_SCLASS_OSS_SEQUENCER) {
			pr_debug("ALSA: timer: invalid slave class %i\n",
				 tid->dev_sclass);
			err = -EINVAL;
			goto unlock;
		}
		if (num_slaves >= MAX_SLAVE_INSTANCES) {
			err = -EBUSY;
			goto unlock;
		}
		timeri->slave_class = tid->dev_sclass;
		timeri->slave_id = tid->device;
		timeri->flags |= SNDRV_TIMER_IFLG_SLAVE;
		list_add_tail(&timeri->open_list, &snd_timer_slave_list);
		num_slaves++;
		err = snd_timer_check_slave(timeri);
		goto list_added;
	}

	/* open a master instance */
	timer = snd_timer_find(tid);
#ifdef CONFIG_MODULES
	if (!timer) {
		mutex_unlock(&register_mutex);
		snd_timer_request(tid);
		mutex_lock(&register_mutex);
		timer = snd_timer_find(tid);
	}
#endif
	if (!timer) {
		err = -ENODEV;
		goto unlock;
	}
	if (!list_empty(&timer->open_list_head)) {
		struct snd_timer_instance *t =
			list_entry(timer->open_list_head.next,
				    struct snd_timer_instance, open_list);
		if (t->flags & SNDRV_TIMER_IFLG_EXCLUSIVE) {
			err = -EBUSY;
			goto unlock;
		}
	}
	if (timer->num_instances >= timer->max_instances) {
		err = -EBUSY;
		goto unlock;
	}
	if (!try_module_get(timer->module)) {
		err = -EBUSY;
		goto unlock;
	}
	/* take a card refcount for safe disconnection */
	if (timer->card) {
		get_device(&timer->card->card_dev);
		card_dev_to_put = &timer->card->card_dev;
	}

	if (list_empty(&timer->open_list_head) && timer->hw.open) {
		err = timer->hw.open(timer);
		if (err) {
			module_put(timer->module);
			goto unlock;
		}
	}

	timeri->timer = timer;
	timeri->slave_class = tid->dev_sclass;
	timeri->slave_id = slave_id;

	list_add_tail(&timeri->open_list, &timer->open_list_head);
	timer->num_instances++;
	err = snd_timer_check_master(timeri);
list_added:
	if (err < 0)
		snd_timer_close_locked(timeri, &card_dev_to_put);

 unlock:
	mutex_unlock(&register_mutex);
	/* put_device() is called after unlock for avoiding deadlock */
	if (err < 0 && card_dev_to_put)
		put_device(card_dev_to_put);
	return err;
}
EXPORT_SYMBOL(snd_timer_open);

/* remove slave links, called from snd_timer_close_locked() below */
static void remove_slave_links(struct snd_timer_instance *timeri,
			       struct snd_timer *timer)
{
	struct snd_timer_instance *slave, *tmp;

	guard(spinlock_irq)(&slave_active_lock);
	guard(spinlock)(&timer->lock);
	timeri->timer = NULL;
	list_for_each_entry_safe(slave, tmp, &timeri->slave_list_head, open_list) {
		list_move_tail(&slave->open_list, &snd_timer_slave_list);
		timer->num_instances--;
		slave->master = NULL;
		slave->timer = NULL;
		list_del_init(&slave->ack_list);
		list_del_init(&slave->active_list);
	}
}

/*
 * close a timer instance
 * call this with register_mutex down.
 */
static void snd_timer_close_locked(struct snd_timer_instance *timeri,
				   struct device **card_devp_to_put)
{
	struct snd_timer *timer = timeri->timer;

	if (timer) {
		guard(spinlock_irq)(&timer->lock);
		timeri->flags |= SNDRV_TIMER_IFLG_DEAD;
	}

	if (!list_empty(&timeri->open_list)) {
		list_del_init(&timeri->open_list);
		if (timeri->flags & SNDRV_TIMER_IFLG_SLAVE)
			num_slaves--;
	}

	/* force to stop the timer */
	snd_timer_stop(timeri);

	if (timer) {
		timer->num_instances--;
		/* wait, until the active callback is finished */
		spin_lock_irq(&timer->lock);
		while (timeri->flags & SNDRV_TIMER_IFLG_CALLBACK) {
			spin_unlock_irq(&timer->lock);
			udelay(10);
			spin_lock_irq(&timer->lock);
		}
		spin_unlock_irq(&timer->lock);

		remove_slave_links(timeri, timer);

		/* slave doesn't need to release timer resources below */
		if (timeri->flags & SNDRV_TIMER_IFLG_SLAVE)
			timer = NULL;
	}

	if (timer) {
		if (list_empty(&timer->open_list_head) && timer->hw.close)
			timer->hw.close(timer);
		/* release a card refcount for safe disconnection */
		if (timer->card)
			*card_devp_to_put = &timer->card->card_dev;
		module_put(timer->module);
	}
}

/*
 * close a timer instance
 */
void snd_timer_close(struct snd_timer_instance *timeri)
{
	struct device *card_dev_to_put = NULL;

	if (snd_BUG_ON(!timeri))
		return;

	scoped_guard(mutex, &register_mutex)
		snd_timer_close_locked(timeri, &card_dev_to_put);
	/* put_device() is called after unlock for avoiding deadlock */
	if (card_dev_to_put)
		put_device(card_dev_to_put);
}
EXPORT_SYMBOL(snd_timer_close);

static unsigned long snd_timer_hw_resolution(struct snd_timer *timer)
{
	if (timer->hw.c_resolution)
		return timer->hw.c_resolution(timer);
	else
		return timer->hw.resolution;
}

unsigned long snd_timer_resolution(struct snd_timer_instance *timeri)
{
	struct snd_timer * timer;
	unsigned long ret = 0;

	if (timeri == NULL)
		return 0;
	timer = timeri->timer;
	if (timer) {
		guard(spinlock_irqsave)(&timer->lock);
		ret = snd_timer_hw_resolution(timer);
	}
	return ret;
}
EXPORT_SYMBOL(snd_timer_resolution);

static void snd_timer_notify1(struct snd_timer_instance *ti, int event)
{
	struct snd_timer *timer = ti->timer;
	unsigned long resolution = 0;
	struct snd_timer_instance *ts;
	struct timespec64 tstamp;

	if (timer_tstamp_monotonic)
		ktime_get_ts64(&tstamp);
	else
		ktime_get_real_ts64(&tstamp);
	if (snd_BUG_ON(event < SNDRV_TIMER_EVENT_START ||
		       event > SNDRV_TIMER_EVENT_PAUSE))
		return;
	if (timer &&
	    (event == SNDRV_TIMER_EVENT_START ||
	     event == SNDRV_TIMER_EVENT_CONTINUE))
		resolution = snd_timer_hw_resolution(timer);
	if (ti->ccallback)
		ti->ccallback(ti, event, &tstamp, resolution);
	if (ti->flags & SNDRV_TIMER_IFLG_SLAVE)
		return;
	if (timer == NULL)
		return;
	if (timer->hw.flags & SNDRV_TIMER_HW_SLAVE)
		return;
	event += 10; /* convert to SNDRV_TIMER_EVENT_MXXX */
	list_for_each_entry(ts, &ti->slave_active_head, active_list)
		if (ts->ccallback)
			ts->ccallback(ts, event, &tstamp, resolution);
}

/* start/continue a master timer */
static int snd_timer_start1(struct snd_timer_instance *timeri,
			    bool start, unsigned long ticks)
{
	struct snd_timer *timer;
	int result;

	timer = timeri->timer;
	if (!timer)
		return -EINVAL;

	guard(spinlock_irqsave)(&timer->lock);
	if (timeri->flags & SNDRV_TIMER_IFLG_DEAD)
		return -EINVAL;
	if (timer->card && timer->card->shutdown)
		return -ENODEV;
	if (timeri->flags & (SNDRV_TIMER_IFLG_RUNNING |
			     SNDRV_TIMER_IFLG_START))
		return -EBUSY;
<<<<<<< HEAD
=======

	/* check the actual time for the start tick;
	 * bail out as error if it's way too low (< 100us)
	 */
	if (start) {
		if ((u64)snd_timer_hw_resolution(timer) * ticks < 100000)
			return -EINVAL;
	}
>>>>>>> 0c383648

	if (start)
		timeri->ticks = timeri->cticks = ticks;
	else if (!timeri->cticks)
		timeri->cticks = 1;
	timeri->pticks = 0;

	list_move_tail(&timeri->active_list, &timer->active_list_head);
	if (timer->running) {
		if (timer->hw.flags & SNDRV_TIMER_HW_SLAVE)
			goto __start_now;
		timer->flags |= SNDRV_TIMER_FLG_RESCHED;
		timeri->flags |= SNDRV_TIMER_IFLG_START;
		result = 1; /* delayed start */
	} else {
		if (start)
			timer->sticks = ticks;
		timer->hw.start(timer);
	      __start_now:
		timer->running++;
		timeri->flags |= SNDRV_TIMER_IFLG_RUNNING;
		result = 0;
	}
	snd_timer_notify1(timeri, start ? SNDRV_TIMER_EVENT_START :
			  SNDRV_TIMER_EVENT_CONTINUE);
	return result;
}

/* start/continue a slave timer */
static int snd_timer_start_slave(struct snd_timer_instance *timeri,
				 bool start)
{
	guard(spinlock_irqsave)(&slave_active_lock);
	if (timeri->flags & SNDRV_TIMER_IFLG_DEAD)
		return -EINVAL;
	if (timeri->flags & SNDRV_TIMER_IFLG_RUNNING)
		return -EBUSY;
	timeri->flags |= SNDRV_TIMER_IFLG_RUNNING;
	if (timeri->master && timeri->timer) {
		guard(spinlock)(&timeri->timer->lock);
		list_add_tail(&timeri->active_list,
			      &timeri->master->slave_active_head);
		snd_timer_notify1(timeri, start ? SNDRV_TIMER_EVENT_START :
				  SNDRV_TIMER_EVENT_CONTINUE);
	}
	return 1; /* delayed start */
}

/* stop/pause a master timer */
static int snd_timer_stop1(struct snd_timer_instance *timeri, bool stop)
{
	struct snd_timer *timer;

	timer = timeri->timer;
	if (!timer)
		return -EINVAL;
	guard(spinlock_irqsave)(&timer->lock);
	list_del_init(&timeri->ack_list);
	list_del_init(&timeri->active_list);
	if (!(timeri->flags & (SNDRV_TIMER_IFLG_RUNNING |
			       SNDRV_TIMER_IFLG_START)))
		return -EBUSY;
	if (timer->card && timer->card->shutdown)
		return 0;
	if (stop) {
		timeri->cticks = timeri->ticks;
		timeri->pticks = 0;
	}
	if ((timeri->flags & SNDRV_TIMER_IFLG_RUNNING) &&
	    !(--timer->running)) {
		timer->hw.stop(timer);
		if (timer->flags & SNDRV_TIMER_FLG_RESCHED) {
			timer->flags &= ~SNDRV_TIMER_FLG_RESCHED;
			snd_timer_reschedule(timer, 0);
			if (timer->flags & SNDRV_TIMER_FLG_CHANGE) {
				timer->flags &= ~SNDRV_TIMER_FLG_CHANGE;
				timer->hw.start(timer);
			}
		}
	}
	timeri->flags &= ~(SNDRV_TIMER_IFLG_RUNNING | SNDRV_TIMER_IFLG_START);
	if (stop)
		timeri->flags &= ~SNDRV_TIMER_IFLG_PAUSED;
	else
		timeri->flags |= SNDRV_TIMER_IFLG_PAUSED;
	snd_timer_notify1(timeri, stop ? SNDRV_TIMER_EVENT_STOP :
			  SNDRV_TIMER_EVENT_PAUSE);
	return 0;
}

/* stop/pause a slave timer */
static int snd_timer_stop_slave(struct snd_timer_instance *timeri, bool stop)
{
	bool running;

	guard(spinlock_irqsave)(&slave_active_lock);
	running = timeri->flags & SNDRV_TIMER_IFLG_RUNNING;
	timeri->flags &= ~SNDRV_TIMER_IFLG_RUNNING;
	if (timeri->timer) {
		guard(spinlock)(&timeri->timer->lock);
		list_del_init(&timeri->ack_list);
		list_del_init(&timeri->active_list);
		if (running)
			snd_timer_notify1(timeri, stop ? SNDRV_TIMER_EVENT_STOP :
					  SNDRV_TIMER_EVENT_PAUSE);
	}
	return running ? 0 : -EBUSY;
}

/*
 *  start the timer instance
 */
int snd_timer_start(struct snd_timer_instance *timeri, unsigned int ticks)
{
	if (timeri == NULL || ticks < 1)
		return -EINVAL;
	if (timeri->flags & SNDRV_TIMER_IFLG_SLAVE)
		return snd_timer_start_slave(timeri, true);
	else
		return snd_timer_start1(timeri, true, ticks);
}
EXPORT_SYMBOL(snd_timer_start);

/*
 * stop the timer instance.
 *
 * do not call this from the timer callback!
 */
int snd_timer_stop(struct snd_timer_instance *timeri)
{
	if (timeri->flags & SNDRV_TIMER_IFLG_SLAVE)
		return snd_timer_stop_slave(timeri, true);
	else
		return snd_timer_stop1(timeri, true);
}
EXPORT_SYMBOL(snd_timer_stop);

/*
 * start again..  the tick is kept.
 */
int snd_timer_continue(struct snd_timer_instance *timeri)
{
	/* timer can continue only after pause */
	if (!(timeri->flags & SNDRV_TIMER_IFLG_PAUSED))
		return -EINVAL;

	if (timeri->flags & SNDRV_TIMER_IFLG_SLAVE)
		return snd_timer_start_slave(timeri, false);
	else
		return snd_timer_start1(timeri, false, 0);
}
EXPORT_SYMBOL(snd_timer_continue);

/*
 * pause.. remember the ticks left
 */
int snd_timer_pause(struct snd_timer_instance * timeri)
{
	if (timeri->flags & SNDRV_TIMER_IFLG_SLAVE)
		return snd_timer_stop_slave(timeri, false);
	else
		return snd_timer_stop1(timeri, false);
}
EXPORT_SYMBOL(snd_timer_pause);

/*
 * reschedule the timer
 *
 * start pending instances and check the scheduling ticks.
 * when the scheduling ticks is changed set CHANGE flag to reprogram the timer.
 */
static void snd_timer_reschedule(struct snd_timer * timer, unsigned long ticks_left)
{
	struct snd_timer_instance *ti;
	unsigned long ticks = ~0UL;

	list_for_each_entry(ti, &timer->active_list_head, active_list) {
		if (ti->flags & SNDRV_TIMER_IFLG_START) {
			ti->flags &= ~SNDRV_TIMER_IFLG_START;
			ti->flags |= SNDRV_TIMER_IFLG_RUNNING;
			timer->running++;
		}
		if (ti->flags & SNDRV_TIMER_IFLG_RUNNING) {
			if (ticks > ti->cticks)
				ticks = ti->cticks;
		}
	}
	if (ticks == ~0UL) {
		timer->flags &= ~SNDRV_TIMER_FLG_RESCHED;
		return;
	}
	if (ticks > timer->hw.ticks)
		ticks = timer->hw.ticks;
	if (ticks_left != ticks)
		timer->flags |= SNDRV_TIMER_FLG_CHANGE;
	timer->sticks = ticks;
}

/* call callbacks in timer ack list */
static void snd_timer_process_callbacks(struct snd_timer *timer,
					struct list_head *head)
{
	struct snd_timer_instance *ti;
	unsigned long resolution, ticks;

	while (!list_empty(head)) {
		ti = list_first_entry(head, struct snd_timer_instance,
				      ack_list);

		/* remove from ack_list and make empty */
		list_del_init(&ti->ack_list);

		if (!(ti->flags & SNDRV_TIMER_IFLG_DEAD)) {
			ticks = ti->pticks;
			ti->pticks = 0;
			resolution = ti->resolution;
			ti->flags |= SNDRV_TIMER_IFLG_CALLBACK;
			spin_unlock(&timer->lock);
			if (ti->callback)
				ti->callback(ti, resolution, ticks);
			spin_lock(&timer->lock);
			ti->flags &= ~SNDRV_TIMER_IFLG_CALLBACK;
		}
	}
}

/* clear pending instances from ack list */
static void snd_timer_clear_callbacks(struct snd_timer *timer,
				      struct list_head *head)
{
	guard(spinlock_irqsave)(&timer->lock);
	while (!list_empty(head))
		list_del_init(head->next);
}

/*
 * timer work
 *
 */
static void snd_timer_work(struct work_struct *work)
{
	struct snd_timer *timer = container_of(work, struct snd_timer, task_work);

	if (timer->card && timer->card->shutdown) {
		snd_timer_clear_callbacks(timer, &timer->sack_list_head);
		return;
	}

	guard(spinlock_irqsave)(&timer->lock);
	snd_timer_process_callbacks(timer, &timer->sack_list_head);
}

/*
 * timer interrupt
 *
 * ticks_left is usually equal to timer->sticks.
 *
 */
void snd_timer_interrupt(struct snd_timer * timer, unsigned long ticks_left)
{
	struct snd_timer_instance *ti, *ts, *tmp;
	unsigned long resolution;
	struct list_head *ack_list_head;

	if (timer == NULL)
		return;

	if (timer->card && timer->card->shutdown) {
		snd_timer_clear_callbacks(timer, &timer->ack_list_head);
		return;
	}

	guard(spinlock_irqsave)(&timer->lock);

	/* remember the current resolution */
	resolution = snd_timer_hw_resolution(timer);

	/* loop for all active instances
	 * Here we cannot use list_for_each_entry because the active_list of a
	 * processed instance is relinked to done_list_head before the callback
	 * is called.
	 */
	list_for_each_entry_safe(ti, tmp, &timer->active_list_head,
				 active_list) {
		if (ti->flags & SNDRV_TIMER_IFLG_DEAD)
			continue;
		if (!(ti->flags & SNDRV_TIMER_IFLG_RUNNING))
			continue;
		ti->pticks += ticks_left;
		ti->resolution = resolution;
		if (ti->cticks < ticks_left)
			ti->cticks = 0;
		else
			ti->cticks -= ticks_left;
		if (ti->cticks) /* not expired */
			continue;
		if (ti->flags & SNDRV_TIMER_IFLG_AUTO) {
			ti->cticks = ti->ticks;
		} else {
			ti->flags &= ~SNDRV_TIMER_IFLG_RUNNING;
			--timer->running;
			list_del_init(&ti->active_list);
		}
		if ((timer->hw.flags & SNDRV_TIMER_HW_WORK) ||
		    (ti->flags & SNDRV_TIMER_IFLG_FAST))
			ack_list_head = &timer->ack_list_head;
		else
			ack_list_head = &timer->sack_list_head;
		if (list_empty(&ti->ack_list))
			list_add_tail(&ti->ack_list, ack_list_head);
		list_for_each_entry(ts, &ti->slave_active_head, active_list) {
			ts->pticks = ti->pticks;
			ts->resolution = resolution;
			if (list_empty(&ts->ack_list))
				list_add_tail(&ts->ack_list, ack_list_head);
		}
	}
	if (timer->flags & SNDRV_TIMER_FLG_RESCHED)
		snd_timer_reschedule(timer, timer->sticks);
	if (timer->running) {
		if (timer->hw.flags & SNDRV_TIMER_HW_STOP) {
			timer->hw.stop(timer);
			timer->flags |= SNDRV_TIMER_FLG_CHANGE;
		}
		if (!(timer->hw.flags & SNDRV_TIMER_HW_AUTO) ||
		    (timer->flags & SNDRV_TIMER_FLG_CHANGE)) {
			/* restart timer */
			timer->flags &= ~SNDRV_TIMER_FLG_CHANGE;
			timer->hw.start(timer);
		}
	} else {
		timer->hw.stop(timer);
	}

	/* now process all fast callbacks */
	snd_timer_process_callbacks(timer, &timer->ack_list_head);

	/* do we have any slow callbacks? */
	if (!list_empty(&timer->sack_list_head))
		queue_work(system_highpri_wq, &timer->task_work);
}
EXPORT_SYMBOL(snd_timer_interrupt);

/*

 */

int snd_timer_new(struct snd_card *card, char *id, struct snd_timer_id *tid,
		  struct snd_timer **rtimer)
{
	struct snd_timer *timer;
	int err;
	static const struct snd_device_ops ops = {
		.dev_free = snd_timer_dev_free,
		.dev_register = snd_timer_dev_register,
		.dev_disconnect = snd_timer_dev_disconnect,
	};

	if (snd_BUG_ON(!tid))
		return -EINVAL;
	if (tid->dev_class == SNDRV_TIMER_CLASS_CARD ||
	    tid->dev_class == SNDRV_TIMER_CLASS_PCM) {
		if (WARN_ON(!card))
			return -EINVAL;
	}
	if (rtimer)
		*rtimer = NULL;
	timer = kzalloc(sizeof(*timer), GFP_KERNEL);
	if (!timer)
		return -ENOMEM;
	timer->tmr_class = tid->dev_class;
	timer->card = card;
	timer->tmr_device = tid->device;
	timer->tmr_subdevice = tid->subdevice;
	if (id)
		strscpy(timer->id, id, sizeof(timer->id));
	timer->sticks = 1;
	INIT_LIST_HEAD(&timer->device_list);
	INIT_LIST_HEAD(&timer->open_list_head);
	INIT_LIST_HEAD(&timer->active_list_head);
	INIT_LIST_HEAD(&timer->ack_list_head);
	INIT_LIST_HEAD(&timer->sack_list_head);
	spin_lock_init(&timer->lock);
	INIT_WORK(&timer->task_work, snd_timer_work);
	timer->max_instances = 1000; /* default limit per timer */
	if (card != NULL) {
		timer->module = card->module;
		err = snd_device_new(card, SNDRV_DEV_TIMER, timer, &ops);
		if (err < 0) {
			snd_timer_free(timer);
			return err;
		}
	}
	if (rtimer)
		*rtimer = timer;
	return 0;
}
EXPORT_SYMBOL(snd_timer_new);

static int snd_timer_free(struct snd_timer *timer)
{
	if (!timer)
		return 0;

	guard(mutex)(&register_mutex);
	if (! list_empty(&timer->open_list_head)) {
		struct list_head *p, *n;
		struct snd_timer_instance *ti;
		pr_warn("ALSA: timer %p is busy?\n", timer);
		list_for_each_safe(p, n, &timer->open_list_head) {
			list_del_init(p);
			ti = list_entry(p, struct snd_timer_instance, open_list);
			ti->timer = NULL;
		}
	}
	list_del(&timer->device_list);

	if (timer->private_free)
		timer->private_free(timer);
	kfree(timer);
	return 0;
}

static int snd_timer_dev_free(struct snd_device *device)
{
	struct snd_timer *timer = device->device_data;
	return snd_timer_free(timer);
}

static int snd_timer_dev_register(struct snd_device *dev)
{
	struct snd_timer *timer = dev->device_data;
	struct snd_timer *timer1;

	if (snd_BUG_ON(!timer || !timer->hw.start || !timer->hw.stop))
		return -ENXIO;
	if (!(timer->hw.flags & SNDRV_TIMER_HW_SLAVE) &&
	    !timer->hw.resolution && timer->hw.c_resolution == NULL)
	    	return -EINVAL;

	guard(mutex)(&register_mutex);
	list_for_each_entry(timer1, &snd_timer_list, device_list) {
		if (timer1->tmr_class > timer->tmr_class)
			break;
		if (timer1->tmr_class < timer->tmr_class)
			continue;
		if (timer1->card && timer->card) {
			if (timer1->card->number > timer->card->number)
				break;
			if (timer1->card->number < timer->card->number)
				continue;
		}
		if (timer1->tmr_device > timer->tmr_device)
			break;
		if (timer1->tmr_device < timer->tmr_device)
			continue;
		if (timer1->tmr_subdevice > timer->tmr_subdevice)
			break;
		if (timer1->tmr_subdevice < timer->tmr_subdevice)
			continue;
		/* conflicts.. */
		return -EBUSY;
	}
	list_add_tail(&timer->device_list, &timer1->device_list);
	return 0;
}

static int snd_timer_dev_disconnect(struct snd_device *device)
{
	struct snd_timer *timer = device->device_data;
	struct snd_timer_instance *ti;

	guard(mutex)(&register_mutex);
	list_del_init(&timer->device_list);
	/* wake up pending sleepers */
	list_for_each_entry(ti, &timer->open_list_head, open_list) {
		if (ti->disconnect)
			ti->disconnect(ti);
	}
	return 0;
}

void snd_timer_notify(struct snd_timer *timer, int event, struct timespec64 *tstamp)
{
	unsigned long resolution = 0;
	struct snd_timer_instance *ti, *ts;

	if (timer->card && timer->card->shutdown)
		return;
	if (! (timer->hw.flags & SNDRV_TIMER_HW_SLAVE))
		return;
	if (snd_BUG_ON(event < SNDRV_TIMER_EVENT_MSTART ||
		       event > SNDRV_TIMER_EVENT_MRESUME))
		return;
	guard(spinlock_irqsave)(&timer->lock);
	if (event == SNDRV_TIMER_EVENT_MSTART ||
	    event == SNDRV_TIMER_EVENT_MCONTINUE ||
	    event == SNDRV_TIMER_EVENT_MRESUME)
		resolution = snd_timer_hw_resolution(timer);
	list_for_each_entry(ti, &timer->active_list_head, active_list) {
		if (ti->ccallback)
			ti->ccallback(ti, event, tstamp, resolution);
		list_for_each_entry(ts, &ti->slave_active_head, active_list)
			if (ts->ccallback)
				ts->ccallback(ts, event, tstamp, resolution);
	}
}
EXPORT_SYMBOL(snd_timer_notify);

/*
 * exported functions for global timers
 */
int snd_timer_global_new(char *id, int device, struct snd_timer **rtimer)
{
	struct snd_timer_id tid;

	tid.dev_class = SNDRV_TIMER_CLASS_GLOBAL;
	tid.dev_sclass = SNDRV_TIMER_SCLASS_NONE;
	tid.card = -1;
	tid.device = device;
	tid.subdevice = 0;
	return snd_timer_new(NULL, id, &tid, rtimer);
}
EXPORT_SYMBOL(snd_timer_global_new);

int snd_timer_global_free(struct snd_timer *timer)
{
	return snd_timer_free(timer);
}
EXPORT_SYMBOL(snd_timer_global_free);

int snd_timer_global_register(struct snd_timer *timer)
{
	struct snd_device dev;

	memset(&dev, 0, sizeof(dev));
	dev.device_data = timer;
	return snd_timer_dev_register(&dev);
}
EXPORT_SYMBOL(snd_timer_global_register);

/*
 *  System timer
 */

struct snd_timer_system_private {
	struct timer_list tlist;
	struct snd_timer *snd_timer;
	unsigned long last_expires;
	unsigned long last_jiffies;
	unsigned long correction;
};

static void snd_timer_s_function(struct timer_list *t)
{
	struct snd_timer_system_private *priv = from_timer(priv, t,
								tlist);
	struct snd_timer *timer = priv->snd_timer;
	unsigned long jiff = jiffies;
	if (time_after(jiff, priv->last_expires))
		priv->correction += (long)jiff - (long)priv->last_expires;
	snd_timer_interrupt(timer, (long)jiff - (long)priv->last_jiffies);
}

static int snd_timer_s_start(struct snd_timer * timer)
{
	struct snd_timer_system_private *priv;
	unsigned long njiff;

	priv = (struct snd_timer_system_private *) timer->private_data;
	njiff = (priv->last_jiffies = jiffies);
	if (priv->correction > timer->sticks - 1) {
		priv->correction -= timer->sticks - 1;
		njiff++;
	} else {
		njiff += timer->sticks - priv->correction;
		priv->correction = 0;
	}
	priv->last_expires = njiff;
	mod_timer(&priv->tlist, njiff);
	return 0;
}

static int snd_timer_s_stop(struct snd_timer * timer)
{
	struct snd_timer_system_private *priv;
	unsigned long jiff;

	priv = (struct snd_timer_system_private *) timer->private_data;
	del_timer(&priv->tlist);
	jiff = jiffies;
	if (time_before(jiff, priv->last_expires))
		timer->sticks = priv->last_expires - jiff;
	else
		timer->sticks = 1;
	priv->correction = 0;
	return 0;
}

static int snd_timer_s_close(struct snd_timer *timer)
{
	struct snd_timer_system_private *priv;

	priv = (struct snd_timer_system_private *)timer->private_data;
	del_timer_sync(&priv->tlist);
	return 0;
}

static const struct snd_timer_hardware snd_timer_system =
{
	.flags =	SNDRV_TIMER_HW_FIRST | SNDRV_TIMER_HW_WORK,
	.resolution =	1000000000L / HZ,
	.ticks =	10000000L,
	.close =	snd_timer_s_close,
	.start =	snd_timer_s_start,
	.stop =		snd_timer_s_stop
};

static void snd_timer_free_system(struct snd_timer *timer)
{
	kfree(timer->private_data);
}

static int snd_timer_register_system(void)
{
	struct snd_timer *timer;
	struct snd_timer_system_private *priv;
	int err;

	err = snd_timer_global_new("system", SNDRV_TIMER_GLOBAL_SYSTEM, &timer);
	if (err < 0)
		return err;
	strcpy(timer->name, "system timer");
	timer->hw = snd_timer_system;
	priv = kzalloc(sizeof(*priv), GFP_KERNEL);
	if (priv == NULL) {
		snd_timer_free(timer);
		return -ENOMEM;
	}
	priv->snd_timer = timer;
	timer_setup(&priv->tlist, snd_timer_s_function, 0);
	timer->private_data = priv;
	timer->private_free = snd_timer_free_system;
	return snd_timer_global_register(timer);
}

#ifdef CONFIG_SND_PROC_FS
/*
 *  Info interface
 */

static void snd_timer_proc_read(struct snd_info_entry *entry,
				struct snd_info_buffer *buffer)
{
	struct snd_timer *timer;
	struct snd_timer_instance *ti;
	unsigned long resolution;

	guard(mutex)(&register_mutex);
	list_for_each_entry(timer, &snd_timer_list, device_list) {
		if (timer->card && timer->card->shutdown)
			continue;
		switch (timer->tmr_class) {
		case SNDRV_TIMER_CLASS_GLOBAL:
			snd_iprintf(buffer, "G%i: ", timer->tmr_device);
			break;
		case SNDRV_TIMER_CLASS_CARD:
			snd_iprintf(buffer, "C%i-%i: ",
				    timer->card->number, timer->tmr_device);
			break;
		case SNDRV_TIMER_CLASS_PCM:
			snd_iprintf(buffer, "P%i-%i-%i: ", timer->card->number,
				    timer->tmr_device, timer->tmr_subdevice);
			break;
		default:
			snd_iprintf(buffer, "?%i-%i-%i-%i: ", timer->tmr_class,
				    timer->card ? timer->card->number : -1,
				    timer->tmr_device, timer->tmr_subdevice);
		}
		snd_iprintf(buffer, "%s :", timer->name);
		scoped_guard(spinlock_irq, &timer->lock)
			resolution = snd_timer_hw_resolution(timer);
		if (resolution)
			snd_iprintf(buffer, " %lu.%03luus (%lu ticks)",
				    resolution / 1000,
				    resolution % 1000,
				    timer->hw.ticks);
		if (timer->hw.flags & SNDRV_TIMER_HW_SLAVE)
			snd_iprintf(buffer, " SLAVE");
		snd_iprintf(buffer, "\n");
		list_for_each_entry(ti, &timer->open_list_head, open_list)
			snd_iprintf(buffer, "  Client %s : %s\n",
				    ti->owner ? ti->owner : "unknown",
				    (ti->flags & (SNDRV_TIMER_IFLG_START |
						  SNDRV_TIMER_IFLG_RUNNING))
				    ? "running" : "stopped");
	}
}

static struct snd_info_entry *snd_timer_proc_entry;

static void __init snd_timer_proc_init(void)
{
	struct snd_info_entry *entry;

	entry = snd_info_create_module_entry(THIS_MODULE, "timers", NULL);
	if (entry != NULL) {
		entry->c.text.read = snd_timer_proc_read;
		if (snd_info_register(entry) < 0) {
			snd_info_free_entry(entry);
			entry = NULL;
		}
	}
	snd_timer_proc_entry = entry;
}

static void __exit snd_timer_proc_done(void)
{
	snd_info_free_entry(snd_timer_proc_entry);
}
#else /* !CONFIG_SND_PROC_FS */
#define snd_timer_proc_init()
#define snd_timer_proc_done()
#endif

/*
 *  USER SPACE interface
 */

static void snd_timer_user_interrupt(struct snd_timer_instance *timeri,
				     unsigned long resolution,
				     unsigned long ticks)
{
	struct snd_timer_user *tu = timeri->callback_data;
	struct snd_timer_read *r;
	int prev;

	guard(spinlock)(&tu->qlock);
	if (tu->qused > 0) {
		prev = tu->qtail == 0 ? tu->queue_size - 1 : tu->qtail - 1;
		r = &tu->queue[prev];
		if (r->resolution == resolution) {
			r->ticks += ticks;
			goto __wake;
		}
	}
	if (tu->qused >= tu->queue_size) {
		tu->overrun++;
	} else {
		r = &tu->queue[tu->qtail++];
		tu->qtail %= tu->queue_size;
		r->resolution = resolution;
		r->ticks = ticks;
		tu->qused++;
	}
      __wake:
	snd_kill_fasync(tu->fasync, SIGIO, POLL_IN);
	wake_up(&tu->qchange_sleep);
}

static void snd_timer_user_append_to_tqueue(struct snd_timer_user *tu,
					    struct snd_timer_tread64 *tread)
{
	if (tu->qused >= tu->queue_size) {
		tu->overrun++;
	} else {
		memcpy(&tu->tqueue[tu->qtail++], tread, sizeof(*tread));
		tu->qtail %= tu->queue_size;
		tu->qused++;
	}
}

static void snd_timer_user_ccallback(struct snd_timer_instance *timeri,
				     int event,
				     struct timespec64 *tstamp,
				     unsigned long resolution)
{
	struct snd_timer_user *tu = timeri->callback_data;
	struct snd_timer_tread64 r1;

	if (event >= SNDRV_TIMER_EVENT_START &&
	    event <= SNDRV_TIMER_EVENT_PAUSE)
		tu->tstamp = *tstamp;
	if ((tu->filter & (1 << event)) == 0 || !tu->tread)
		return;
	memset(&r1, 0, sizeof(r1));
	r1.event = event;
	r1.tstamp_sec = tstamp->tv_sec;
	r1.tstamp_nsec = tstamp->tv_nsec;
	r1.val = resolution;
	scoped_guard(spinlock_irqsave, &tu->qlock)
		snd_timer_user_append_to_tqueue(tu, &r1);
	snd_kill_fasync(tu->fasync, SIGIO, POLL_IN);
	wake_up(&tu->qchange_sleep);
}

static void snd_timer_user_disconnect(struct snd_timer_instance *timeri)
{
	struct snd_timer_user *tu = timeri->callback_data;

	tu->disconnected = true;
	wake_up(&tu->qchange_sleep);
}

static void snd_timer_user_tinterrupt(struct snd_timer_instance *timeri,
				      unsigned long resolution,
				      unsigned long ticks)
{
	struct snd_timer_user *tu = timeri->callback_data;
	struct snd_timer_tread64 *r, r1;
	struct timespec64 tstamp;
	int prev, append = 0;

	memset(&r1, 0, sizeof(r1));
	memset(&tstamp, 0, sizeof(tstamp));
	scoped_guard(spinlock, &tu->qlock) {
		if ((tu->filter & ((1 << SNDRV_TIMER_EVENT_RESOLUTION) |
				   (1 << SNDRV_TIMER_EVENT_TICK))) == 0)
			return;
		if (tu->last_resolution != resolution || ticks > 0) {
			if (timer_tstamp_monotonic)
				ktime_get_ts64(&tstamp);
			else
				ktime_get_real_ts64(&tstamp);
		}
		if ((tu->filter & (1 << SNDRV_TIMER_EVENT_RESOLUTION)) &&
		    tu->last_resolution != resolution) {
			r1.event = SNDRV_TIMER_EVENT_RESOLUTION;
			r1.tstamp_sec = tstamp.tv_sec;
			r1.tstamp_nsec = tstamp.tv_nsec;
			r1.val = resolution;
			snd_timer_user_append_to_tqueue(tu, &r1);
			tu->last_resolution = resolution;
			append++;
		}
		if ((tu->filter & (1 << SNDRV_TIMER_EVENT_TICK)) == 0)
			break;
		if (ticks == 0)
			break;
		if (tu->qused > 0) {
			prev = tu->qtail == 0 ? tu->queue_size - 1 : tu->qtail - 1;
			r = &tu->tqueue[prev];
			if (r->event == SNDRV_TIMER_EVENT_TICK) {
				r->tstamp_sec = tstamp.tv_sec;
				r->tstamp_nsec = tstamp.tv_nsec;
				r->val += ticks;
				append++;
				break;
			}
		}
		r1.event = SNDRV_TIMER_EVENT_TICK;
		r1.tstamp_sec = tstamp.tv_sec;
		r1.tstamp_nsec = tstamp.tv_nsec;
		r1.val = ticks;
		snd_timer_user_append_to_tqueue(tu, &r1);
		append++;
	}
	if (append == 0)
		return;
	snd_kill_fasync(tu->fasync, SIGIO, POLL_IN);
	wake_up(&tu->qchange_sleep);
}

static int realloc_user_queue(struct snd_timer_user *tu, int size)
{
	struct snd_timer_read *queue = NULL;
	struct snd_timer_tread64 *tqueue = NULL;

	if (tu->tread) {
		tqueue = kcalloc(size, sizeof(*tqueue), GFP_KERNEL);
		if (!tqueue)
			return -ENOMEM;
	} else {
		queue = kcalloc(size, sizeof(*queue), GFP_KERNEL);
		if (!queue)
			return -ENOMEM;
	}

	guard(spinlock_irq)(&tu->qlock);
	kfree(tu->queue);
	kfree(tu->tqueue);
	tu->queue_size = size;
	tu->queue = queue;
	tu->tqueue = tqueue;
	tu->qhead = tu->qtail = tu->qused = 0;

	return 0;
}

static int snd_timer_user_open(struct inode *inode, struct file *file)
{
	struct snd_timer_user *tu;
	int err;

	err = stream_open(inode, file);
	if (err < 0)
		return err;

	tu = kzalloc(sizeof(*tu), GFP_KERNEL);
	if (tu == NULL)
		return -ENOMEM;
	spin_lock_init(&tu->qlock);
	init_waitqueue_head(&tu->qchange_sleep);
	mutex_init(&tu->ioctl_lock);
	tu->ticks = 1;
	if (realloc_user_queue(tu, 128) < 0) {
		kfree(tu);
		return -ENOMEM;
	}
	file->private_data = tu;
	return 0;
}

static int snd_timer_user_release(struct inode *inode, struct file *file)
{
	struct snd_timer_user *tu;

	if (file->private_data) {
		tu = file->private_data;
		file->private_data = NULL;
		scoped_guard(mutex, &tu->ioctl_lock) {
			if (tu->timeri) {
				snd_timer_close(tu->timeri);
				snd_timer_instance_free(tu->timeri);
			}
		}
		snd_fasync_free(tu->fasync);
		kfree(tu->queue);
		kfree(tu->tqueue);
		kfree(tu);
	}
	return 0;
}

static void snd_timer_user_zero_id(struct snd_timer_id *id)
{
	id->dev_class = SNDRV_TIMER_CLASS_NONE;
	id->dev_sclass = SNDRV_TIMER_SCLASS_NONE;
	id->card = -1;
	id->device = -1;
	id->subdevice = -1;
}

static void snd_timer_user_copy_id(struct snd_timer_id *id, struct snd_timer *timer)
{
	id->dev_class = timer->tmr_class;
	id->dev_sclass = SNDRV_TIMER_SCLASS_NONE;
	id->card = timer->card ? timer->card->number : -1;
	id->device = timer->tmr_device;
	id->subdevice = timer->tmr_subdevice;
}

static int snd_timer_user_next_device(struct snd_timer_id __user *_tid)
{
	struct snd_timer_id id;
	struct snd_timer *timer;
	struct list_head *p;

	if (copy_from_user(&id, _tid, sizeof(id)))
		return -EFAULT;
	guard(mutex)(&register_mutex);
	if (id.dev_class < 0) {		/* first item */
		if (list_empty(&snd_timer_list))
			snd_timer_user_zero_id(&id);
		else {
			timer = list_entry(snd_timer_list.next,
					   struct snd_timer, device_list);
			snd_timer_user_copy_id(&id, timer);
		}
	} else {
		switch (id.dev_class) {
		case SNDRV_TIMER_CLASS_GLOBAL:
			id.device = id.device < 0 ? 0 : id.device + 1;
			list_for_each(p, &snd_timer_list) {
				timer = list_entry(p, struct snd_timer, device_list);
				if (timer->tmr_class > SNDRV_TIMER_CLASS_GLOBAL) {
					snd_timer_user_copy_id(&id, timer);
					break;
				}
				if (timer->tmr_device >= id.device) {
					snd_timer_user_copy_id(&id, timer);
					break;
				}
			}
			if (p == &snd_timer_list)
				snd_timer_user_zero_id(&id);
			break;
		case SNDRV_TIMER_CLASS_CARD:
		case SNDRV_TIMER_CLASS_PCM:
			if (id.card < 0) {
				id.card = 0;
			} else {
				if (id.device < 0) {
					id.device = 0;
				} else {
					if (id.subdevice < 0)
						id.subdevice = 0;
					else if (id.subdevice < INT_MAX)
						id.subdevice++;
				}
			}
			list_for_each(p, &snd_timer_list) {
				timer = list_entry(p, struct snd_timer, device_list);
				if (timer->tmr_class > id.dev_class) {
					snd_timer_user_copy_id(&id, timer);
					break;
				}
				if (timer->tmr_class < id.dev_class)
					continue;
				if (timer->card->number > id.card) {
					snd_timer_user_copy_id(&id, timer);
					break;
				}
				if (timer->card->number < id.card)
					continue;
				if (timer->tmr_device > id.device) {
					snd_timer_user_copy_id(&id, timer);
					break;
				}
				if (timer->tmr_device < id.device)
					continue;
				if (timer->tmr_subdevice > id.subdevice) {
					snd_timer_user_copy_id(&id, timer);
					break;
				}
				if (timer->tmr_subdevice < id.subdevice)
					continue;
				snd_timer_user_copy_id(&id, timer);
				break;
			}
			if (p == &snd_timer_list)
				snd_timer_user_zero_id(&id);
			break;
		default:
			snd_timer_user_zero_id(&id);
		}
	}
	if (copy_to_user(_tid, &id, sizeof(*_tid)))
		return -EFAULT;
	return 0;
}

static int snd_timer_user_ginfo(struct file *file,
				struct snd_timer_ginfo __user *_ginfo)
{
	struct snd_timer_ginfo *ginfo __free(kfree) = NULL;
	struct snd_timer_id tid;
	struct snd_timer *t;
	struct list_head *p;

	ginfo = memdup_user(_ginfo, sizeof(*ginfo));
	if (IS_ERR(ginfo))
		return PTR_ERR(no_free_ptr(ginfo));

	tid = ginfo->tid;
	memset(ginfo, 0, sizeof(*ginfo));
	ginfo->tid = tid;
	guard(mutex)(&register_mutex);
	t = snd_timer_find(&tid);
	if (!t)
		return -ENODEV;
	ginfo->card = t->card ? t->card->number : -1;
	if (t->hw.flags & SNDRV_TIMER_HW_SLAVE)
		ginfo->flags |= SNDRV_TIMER_FLG_SLAVE;
	strscpy(ginfo->id, t->id, sizeof(ginfo->id));
	strscpy(ginfo->name, t->name, sizeof(ginfo->name));
	scoped_guard(spinlock_irq, &t->lock)
		ginfo->resolution = snd_timer_hw_resolution(t);
	if (t->hw.resolution_min > 0) {
		ginfo->resolution_min = t->hw.resolution_min;
		ginfo->resolution_max = t->hw.resolution_max;
	}
	list_for_each(p, &t->open_list_head) {
		ginfo->clients++;
	}
	if (copy_to_user(_ginfo, ginfo, sizeof(*ginfo)))
		return -EFAULT;
	return 0;
}

static int timer_set_gparams(struct snd_timer_gparams *gparams)
{
	struct snd_timer *t;

	guard(mutex)(&register_mutex);
	t = snd_timer_find(&gparams->tid);
	if (!t)
		return -ENODEV;
	if (!list_empty(&t->open_list_head))
		return -EBUSY;
	if (!t->hw.set_period)
		return -ENOSYS;
	return t->hw.set_period(t, gparams->period_num, gparams->period_den);
}

static int snd_timer_user_gparams(struct file *file,
				  struct snd_timer_gparams __user *_gparams)
{
	struct snd_timer_gparams gparams;

	if (copy_from_user(&gparams, _gparams, sizeof(gparams)))
		return -EFAULT;
	return timer_set_gparams(&gparams);
}

static int snd_timer_user_gstatus(struct file *file,
				  struct snd_timer_gstatus __user *_gstatus)
{
	struct snd_timer_gstatus gstatus;
	struct snd_timer_id tid;
	struct snd_timer *t;
	int err = 0;

	if (copy_from_user(&gstatus, _gstatus, sizeof(gstatus)))
		return -EFAULT;
	tid = gstatus.tid;
	memset(&gstatus, 0, sizeof(gstatus));
	gstatus.tid = tid;
	guard(mutex)(&register_mutex);
	t = snd_timer_find(&tid);
	if (t != NULL) {
		guard(spinlock_irq)(&t->lock);
		gstatus.resolution = snd_timer_hw_resolution(t);
		if (t->hw.precise_resolution) {
			t->hw.precise_resolution(t, &gstatus.resolution_num,
						 &gstatus.resolution_den);
		} else {
			gstatus.resolution_num = gstatus.resolution;
			gstatus.resolution_den = 1000000000uL;
		}
	} else {
		err = -ENODEV;
	}
	if (err >= 0 && copy_to_user(_gstatus, &gstatus, sizeof(gstatus)))
		err = -EFAULT;
	return err;
}

static int snd_timer_user_tselect(struct file *file,
				  struct snd_timer_select __user *_tselect)
{
	struct snd_timer_user *tu;
	struct snd_timer_select tselect;
	char str[32];
	int err = 0;

	tu = file->private_data;
	if (tu->timeri) {
		snd_timer_close(tu->timeri);
		snd_timer_instance_free(tu->timeri);
		tu->timeri = NULL;
	}
	if (copy_from_user(&tselect, _tselect, sizeof(tselect))) {
		err = -EFAULT;
		goto __err;
	}
	sprintf(str, "application %i", current->pid);
	if (tselect.id.dev_class != SNDRV_TIMER_CLASS_SLAVE)
		tselect.id.dev_sclass = SNDRV_TIMER_SCLASS_APPLICATION;
	tu->timeri = snd_timer_instance_new(str);
	if (!tu->timeri) {
		err = -ENOMEM;
		goto __err;
	}

	tu->timeri->flags |= SNDRV_TIMER_IFLG_FAST;
	tu->timeri->callback = tu->tread
			? snd_timer_user_tinterrupt : snd_timer_user_interrupt;
	tu->timeri->ccallback = snd_timer_user_ccallback;
	tu->timeri->callback_data = (void *)tu;
	tu->timeri->disconnect = snd_timer_user_disconnect;

	err = snd_timer_open(tu->timeri, &tselect.id, current->pid);
	if (err < 0) {
		snd_timer_instance_free(tu->timeri);
		tu->timeri = NULL;
	}

      __err:
	return err;
}

static int snd_timer_user_info(struct file *file,
			       struct snd_timer_info __user *_info)
{
	struct snd_timer_user *tu;
	struct snd_timer_info *info __free(kfree) = NULL;
	struct snd_timer *t;

	tu = file->private_data;
	if (!tu->timeri)
		return -EBADFD;
	t = tu->timeri->timer;
	if (!t)
		return -EBADFD;

	info = kzalloc(sizeof(*info), GFP_KERNEL);
	if (! info)
		return -ENOMEM;
	info->card = t->card ? t->card->number : -1;
	if (t->hw.flags & SNDRV_TIMER_HW_SLAVE)
		info->flags |= SNDRV_TIMER_FLG_SLAVE;
	strscpy(info->id, t->id, sizeof(info->id));
	strscpy(info->name, t->name, sizeof(info->name));
	scoped_guard(spinlock_irq, &t->lock)
		info->resolution = snd_timer_hw_resolution(t);
	if (copy_to_user(_info, info, sizeof(*_info)))
		return -EFAULT;
	return 0;
}

static int snd_timer_user_params(struct file *file,
				 struct snd_timer_params __user *_params)
{
	struct snd_timer_user *tu;
	struct snd_timer_params params;
	struct snd_timer *t;
	int err;

	tu = file->private_data;
	if (!tu->timeri)
		return -EBADFD;
	t = tu->timeri->timer;
	if (!t)
		return -EBADFD;
	if (copy_from_user(&params, _params, sizeof(params)))
		return -EFAULT;
	if (!(t->hw.flags & SNDRV_TIMER_HW_SLAVE)) {
		u64 resolution;

		if (params.ticks < 1) {
			err = -EINVAL;
			goto _end;
		}

		/* Don't allow resolution less than 1ms */
		resolution = snd_timer_resolution(tu->timeri);
		resolution *= params.ticks;
		if (resolution < 1000000) {
			err = -EINVAL;
			goto _end;
		}
	}
	if (params.queue_size > 0 &&
	    (params.queue_size < 32 || params.queue_size > 1024)) {
		err = -EINVAL;
		goto _end;
	}
	if (params.filter & ~((1<<SNDRV_TIMER_EVENT_RESOLUTION)|
			      (1<<SNDRV_TIMER_EVENT_TICK)|
			      (1<<SNDRV_TIMER_EVENT_START)|
			      (1<<SNDRV_TIMER_EVENT_STOP)|
			      (1<<SNDRV_TIMER_EVENT_CONTINUE)|
			      (1<<SNDRV_TIMER_EVENT_PAUSE)|
			      (1<<SNDRV_TIMER_EVENT_SUSPEND)|
			      (1<<SNDRV_TIMER_EVENT_RESUME)|
			      (1<<SNDRV_TIMER_EVENT_MSTART)|
			      (1<<SNDRV_TIMER_EVENT_MSTOP)|
			      (1<<SNDRV_TIMER_EVENT_MCONTINUE)|
			      (1<<SNDRV_TIMER_EVENT_MPAUSE)|
			      (1<<SNDRV_TIMER_EVENT_MSUSPEND)|
			      (1<<SNDRV_TIMER_EVENT_MRESUME))) {
		err = -EINVAL;
		goto _end;
	}
	snd_timer_stop(tu->timeri);
	scoped_guard(spinlock_irq, &t->lock) {
		tu->timeri->flags &= ~(SNDRV_TIMER_IFLG_AUTO|
				       SNDRV_TIMER_IFLG_EXCLUSIVE|
				       SNDRV_TIMER_IFLG_EARLY_EVENT);
		if (params.flags & SNDRV_TIMER_PSFLG_AUTO)
			tu->timeri->flags |= SNDRV_TIMER_IFLG_AUTO;
		if (params.flags & SNDRV_TIMER_PSFLG_EXCLUSIVE)
			tu->timeri->flags |= SNDRV_TIMER_IFLG_EXCLUSIVE;
		if (params.flags & SNDRV_TIMER_PSFLG_EARLY_EVENT)
			tu->timeri->flags |= SNDRV_TIMER_IFLG_EARLY_EVENT;
	}
	if (params.queue_size > 0 &&
	    (unsigned int)tu->queue_size != params.queue_size) {
		err = realloc_user_queue(tu, params.queue_size);
		if (err < 0)
			goto _end;
	}
	scoped_guard(spinlock_irq, &tu->qlock) {
		tu->qhead = tu->qtail = tu->qused = 0;
		if (tu->timeri->flags & SNDRV_TIMER_IFLG_EARLY_EVENT) {
			if (tu->tread) {
				struct snd_timer_tread64 tread;

				memset(&tread, 0, sizeof(tread));
				tread.event = SNDRV_TIMER_EVENT_EARLY;
				tread.tstamp_sec = 0;
				tread.tstamp_nsec = 0;
				tread.val = 0;
				snd_timer_user_append_to_tqueue(tu, &tread);
			} else {
				struct snd_timer_read *r = &tu->queue[0];

				r->resolution = 0;
				r->ticks = 0;
				tu->qused++;
				tu->qtail++;
			}
		}
		tu->filter = params.filter;
		tu->ticks = params.ticks;
	}
	err = 0;
 _end:
	if (copy_to_user(_params, &params, sizeof(params)))
		return -EFAULT;
	return err;
}

static int snd_timer_user_status32(struct file *file,
				   struct snd_timer_status32 __user *_status)
 {
	struct snd_timer_user *tu;
	struct snd_timer_status32 status;

	tu = file->private_data;
	if (!tu->timeri)
		return -EBADFD;
	memset(&status, 0, sizeof(status));
	status.tstamp_sec = tu->tstamp.tv_sec;
	status.tstamp_nsec = tu->tstamp.tv_nsec;
	status.resolution = snd_timer_resolution(tu->timeri);
	status.lost = tu->timeri->lost;
	status.overrun = tu->overrun;
	scoped_guard(spinlock_irq, &tu->qlock)
		status.queue = tu->qused;
	if (copy_to_user(_status, &status, sizeof(status)))
		return -EFAULT;
	return 0;
}

static int snd_timer_user_status64(struct file *file,
				   struct snd_timer_status64 __user *_status)
{
	struct snd_timer_user *tu;
	struct snd_timer_status64 status;

	tu = file->private_data;
	if (!tu->timeri)
		return -EBADFD;
	memset(&status, 0, sizeof(status));
	status.tstamp_sec = tu->tstamp.tv_sec;
	status.tstamp_nsec = tu->tstamp.tv_nsec;
	status.resolution = snd_timer_resolution(tu->timeri);
	status.lost = tu->timeri->lost;
	status.overrun = tu->overrun;
	scoped_guard(spinlock_irq, &tu->qlock)
		status.queue = tu->qused;
	if (copy_to_user(_status, &status, sizeof(status)))
		return -EFAULT;
	return 0;
}

static int snd_timer_user_start(struct file *file)
{
	int err;
	struct snd_timer_user *tu;

	tu = file->private_data;
	if (!tu->timeri)
		return -EBADFD;
	snd_timer_stop(tu->timeri);
	tu->timeri->lost = 0;
	tu->last_resolution = 0;
	err = snd_timer_start(tu->timeri, tu->ticks);
	if (err < 0)
		return err;
	return 0;
}

static int snd_timer_user_stop(struct file *file)
{
	int err;
	struct snd_timer_user *tu;

	tu = file->private_data;
	if (!tu->timeri)
		return -EBADFD;
	err = snd_timer_stop(tu->timeri);
	if (err < 0)
		return err;
	return 0;
}

static int snd_timer_user_continue(struct file *file)
{
	int err;
	struct snd_timer_user *tu;

	tu = file->private_data;
	if (!tu->timeri)
		return -EBADFD;
	/* start timer instead of continue if it's not used before */
	if (!(tu->timeri->flags & SNDRV_TIMER_IFLG_PAUSED))
		return snd_timer_user_start(file);
	tu->timeri->lost = 0;
	err = snd_timer_continue(tu->timeri);
	if (err < 0)
		return err;
	return 0;
}

static int snd_timer_user_pause(struct file *file)
{
	int err;
	struct snd_timer_user *tu;

	tu = file->private_data;
	if (!tu->timeri)
		return -EBADFD;
	err = snd_timer_pause(tu->timeri);
	if (err < 0)
		return err;
	return 0;
}

static int snd_timer_user_tread(void __user *argp, struct snd_timer_user *tu,
				unsigned int cmd, bool compat)
{
	int __user *p = argp;
	int xarg, old_tread;

	if (tu->timeri)	/* too late */
		return -EBUSY;
	if (get_user(xarg, p))
		return -EFAULT;

	old_tread = tu->tread;

	if (!xarg)
		tu->tread = TREAD_FORMAT_NONE;
	else if (cmd == SNDRV_TIMER_IOCTL_TREAD64 ||
		 (IS_ENABLED(CONFIG_64BIT) && !compat))
		tu->tread = TREAD_FORMAT_TIME64;
	else
		tu->tread = TREAD_FORMAT_TIME32;

	if (tu->tread != old_tread &&
	    realloc_user_queue(tu, tu->queue_size) < 0) {
		tu->tread = old_tread;
		return -ENOMEM;
	}

	return 0;
}

enum {
	SNDRV_TIMER_IOCTL_START_OLD = _IO('T', 0x20),
	SNDRV_TIMER_IOCTL_STOP_OLD = _IO('T', 0x21),
	SNDRV_TIMER_IOCTL_CONTINUE_OLD = _IO('T', 0x22),
	SNDRV_TIMER_IOCTL_PAUSE_OLD = _IO('T', 0x23),
};

static long __snd_timer_user_ioctl(struct file *file, unsigned int cmd,
				 unsigned long arg, bool compat)
{
	struct snd_timer_user *tu;
	void __user *argp = (void __user *)arg;
	int __user *p = argp;

	tu = file->private_data;
	switch (cmd) {
	case SNDRV_TIMER_IOCTL_PVERSION:
		return put_user(SNDRV_TIMER_VERSION, p) ? -EFAULT : 0;
	case SNDRV_TIMER_IOCTL_NEXT_DEVICE:
		return snd_timer_user_next_device(argp);
	case SNDRV_TIMER_IOCTL_TREAD_OLD:
	case SNDRV_TIMER_IOCTL_TREAD64:
		return snd_timer_user_tread(argp, tu, cmd, compat);
	case SNDRV_TIMER_IOCTL_GINFO:
		return snd_timer_user_ginfo(file, argp);
	case SNDRV_TIMER_IOCTL_GPARAMS:
		return snd_timer_user_gparams(file, argp);
	case SNDRV_TIMER_IOCTL_GSTATUS:
		return snd_timer_user_gstatus(file, argp);
	case SNDRV_TIMER_IOCTL_SELECT:
		return snd_timer_user_tselect(file, argp);
	case SNDRV_TIMER_IOCTL_INFO:
		return snd_timer_user_info(file, argp);
	case SNDRV_TIMER_IOCTL_PARAMS:
		return snd_timer_user_params(file, argp);
	case SNDRV_TIMER_IOCTL_STATUS32:
		return snd_timer_user_status32(file, argp);
	case SNDRV_TIMER_IOCTL_STATUS64:
		return snd_timer_user_status64(file, argp);
	case SNDRV_TIMER_IOCTL_START:
	case SNDRV_TIMER_IOCTL_START_OLD:
		return snd_timer_user_start(file);
	case SNDRV_TIMER_IOCTL_STOP:
	case SNDRV_TIMER_IOCTL_STOP_OLD:
		return snd_timer_user_stop(file);
	case SNDRV_TIMER_IOCTL_CONTINUE:
	case SNDRV_TIMER_IOCTL_CONTINUE_OLD:
		return snd_timer_user_continue(file);
	case SNDRV_TIMER_IOCTL_PAUSE:
	case SNDRV_TIMER_IOCTL_PAUSE_OLD:
		return snd_timer_user_pause(file);
	}
	return -ENOTTY;
}

static long snd_timer_user_ioctl(struct file *file, unsigned int cmd,
				 unsigned long arg)
{
	struct snd_timer_user *tu = file->private_data;

	guard(mutex)(&tu->ioctl_lock);
	return __snd_timer_user_ioctl(file, cmd, arg, false);
}

static int snd_timer_user_fasync(int fd, struct file * file, int on)
{
	struct snd_timer_user *tu;

	tu = file->private_data;
	return snd_fasync_helper(fd, file, on, &tu->fasync);
}

static ssize_t snd_timer_user_read(struct file *file, char __user *buffer,
				   size_t count, loff_t *offset)
{
	struct snd_timer_tread64 *tread;
	struct snd_timer_tread32 tread32;
	struct snd_timer_user *tu;
	long result = 0, unit;
	int qhead;
	int err = 0;

	tu = file->private_data;
	switch (tu->tread) {
	case TREAD_FORMAT_TIME64:
		unit = sizeof(struct snd_timer_tread64);
		break;
	case TREAD_FORMAT_TIME32:
		unit = sizeof(struct snd_timer_tread32);
		break;
	case TREAD_FORMAT_NONE:
		unit = sizeof(struct snd_timer_read);
		break;
	default:
		WARN_ONCE(1, "Corrupt snd_timer_user\n");
		return -ENOTSUPP;
	}

	mutex_lock(&tu->ioctl_lock);
	spin_lock_irq(&tu->qlock);
	while ((long)count - result >= unit) {
		while (!tu->qused) {
			wait_queue_entry_t wait;

			if ((file->f_flags & O_NONBLOCK) != 0 || result > 0) {
				err = -EAGAIN;
				goto _error;
			}

			set_current_state(TASK_INTERRUPTIBLE);
			init_waitqueue_entry(&wait, current);
			add_wait_queue(&tu->qchange_sleep, &wait);

			spin_unlock_irq(&tu->qlock);
			mutex_unlock(&tu->ioctl_lock);
			schedule();
			mutex_lock(&tu->ioctl_lock);
			spin_lock_irq(&tu->qlock);

			remove_wait_queue(&tu->qchange_sleep, &wait);

			if (tu->disconnected) {
				err = -ENODEV;
				goto _error;
			}
			if (signal_pending(current)) {
				err = -ERESTARTSYS;
				goto _error;
			}
		}

		qhead = tu->qhead++;
		tu->qhead %= tu->queue_size;
		tu->qused--;
		spin_unlock_irq(&tu->qlock);

		tread = &tu->tqueue[qhead];

		switch (tu->tread) {
		case TREAD_FORMAT_TIME64:
			if (copy_to_user(buffer, tread,
					 sizeof(struct snd_timer_tread64)))
				err = -EFAULT;
			break;
		case TREAD_FORMAT_TIME32:
			memset(&tread32, 0, sizeof(tread32));
			tread32 = (struct snd_timer_tread32) {
				.event = tread->event,
				.tstamp_sec = tread->tstamp_sec,
				.tstamp_nsec = tread->tstamp_nsec,
				.val = tread->val,
			};

			if (copy_to_user(buffer, &tread32, sizeof(tread32)))
				err = -EFAULT;
			break;
		case TREAD_FORMAT_NONE:
			if (copy_to_user(buffer, &tu->queue[qhead],
					 sizeof(struct snd_timer_read)))
				err = -EFAULT;
			break;
		default:
			err = -ENOTSUPP;
			break;
		}

		spin_lock_irq(&tu->qlock);
		if (err < 0)
			goto _error;
		result += unit;
		buffer += unit;
	}
 _error:
	spin_unlock_irq(&tu->qlock);
	mutex_unlock(&tu->ioctl_lock);
	return result > 0 ? result : err;
}

static __poll_t snd_timer_user_poll(struct file *file, poll_table * wait)
{
        __poll_t mask;
        struct snd_timer_user *tu;

        tu = file->private_data;

        poll_wait(file, &tu->qchange_sleep, wait);

	mask = 0;
	guard(spinlock_irq)(&tu->qlock);
	if (tu->qused)
		mask |= EPOLLIN | EPOLLRDNORM;
	if (tu->disconnected)
		mask |= EPOLLERR;

	return mask;
}

#ifdef CONFIG_COMPAT
#include "timer_compat.c"
#else
#define snd_timer_user_ioctl_compat	NULL
#endif

static const struct file_operations snd_timer_f_ops =
{
	.owner =	THIS_MODULE,
	.read =		snd_timer_user_read,
	.open =		snd_timer_user_open,
	.release =	snd_timer_user_release,
	.llseek =	no_llseek,
	.poll =		snd_timer_user_poll,
	.unlocked_ioctl =	snd_timer_user_ioctl,
	.compat_ioctl =	snd_timer_user_ioctl_compat,
	.fasync = 	snd_timer_user_fasync,
};

/* unregister the system timer */
static void snd_timer_free_all(void)
{
	struct snd_timer *timer, *n;

	list_for_each_entry_safe(timer, n, &snd_timer_list, device_list)
		snd_timer_free(timer);
}

static struct device *timer_dev;

/*
 *  ENTRY functions
 */

static int __init alsa_timer_init(void)
{
	int err;

	err = snd_device_alloc(&timer_dev, NULL);
	if (err < 0)
		return err;
	dev_set_name(timer_dev, "timer");

#ifdef SNDRV_OSS_INFO_DEV_TIMERS
	snd_oss_info_register(SNDRV_OSS_INFO_DEV_TIMERS, SNDRV_CARDS - 1,
			      "system timer");
#endif

	err = snd_timer_register_system();
	if (err < 0) {
		pr_err("ALSA: unable to register system timer (%i)\n", err);
		goto put_timer;
	}

	err = snd_register_device(SNDRV_DEVICE_TYPE_TIMER, NULL, 0,
				  &snd_timer_f_ops, NULL, timer_dev);
	if (err < 0) {
		pr_err("ALSA: unable to register timer device (%i)\n", err);
		snd_timer_free_all();
		goto put_timer;
	}

	snd_timer_proc_init();
	return 0;

put_timer:
	put_device(timer_dev);
	return err;
}

static void __exit alsa_timer_exit(void)
{
	snd_unregister_device(timer_dev);
	snd_timer_free_all();
	put_device(timer_dev);
	snd_timer_proc_done();
#ifdef SNDRV_OSS_INFO_DEV_TIMERS
	snd_oss_info_unregister(SNDRV_OSS_INFO_DEV_TIMERS, SNDRV_CARDS - 1);
#endif
}

module_init(alsa_timer_init)
module_exit(alsa_timer_exit)<|MERGE_RESOLUTION|>--- conflicted
+++ resolved
@@ -543,8 +543,6 @@
 	if (timeri->flags & (SNDRV_TIMER_IFLG_RUNNING |
 			     SNDRV_TIMER_IFLG_START))
 		return -EBUSY;
-<<<<<<< HEAD
-=======
 
 	/* check the actual time for the start tick;
 	 * bail out as error if it's way too low (< 100us)
@@ -553,7 +551,6 @@
 		if ((u64)snd_timer_hw_resolution(timer) * ticks < 100000)
 			return -EINVAL;
 	}
->>>>>>> 0c383648
 
 	if (start)
 		timeri->ticks = timeri->cticks = ticks;
