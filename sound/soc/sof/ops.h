/* SPDX-License-Identifier: (GPL-2.0-only OR BSD-3-Clause) */
/*
 * This file is provided under a dual BSD/GPLv2 license.  When using or
 * redistributing this file, you may do so under either license.
 *
 * Copyright(c) 2018 Intel Corporation. All rights reserved.
 *
 * Author: Liam Girdwood <liam.r.girdwood@linux.intel.com>
 */

#ifndef __SOUND_SOC_SOF_IO_H
#define __SOUND_SOC_SOF_IO_H

#include <linux/device.h>
#include <linux/interrupt.h>
#include <linux/kernel.h>
#include <linux/types.h>
#include <sound/pcm.h>
#include "sof-priv.h"

#define sof_ops(sdev) \
	((sdev)->pdata->desc->ops)

static inline int sof_ops_init(struct snd_sof_dev *sdev)
{
	if (sdev->pdata->desc->ops_init)
		return sdev->pdata->desc->ops_init(sdev);

	return 0;
}

/* Mandatory operations are verified during probing */

/* init */
static inline int snd_sof_probe(struct snd_sof_dev *sdev)
{
	return sof_ops(sdev)->probe(sdev);
}

static inline int snd_sof_remove(struct snd_sof_dev *sdev)
{
	if (sof_ops(sdev)->remove)
		return sof_ops(sdev)->remove(sdev);

	return 0;
}

static inline int snd_sof_shutdown(struct snd_sof_dev *sdev)
{
	if (sof_ops(sdev)->shutdown)
		return sof_ops(sdev)->shutdown(sdev);

	return 0;
}

/* control */

/*
 * snd_sof_dsp_run returns the core mask of the cores that are available
 * after successful fw boot
 */
static inline int snd_sof_dsp_run(struct snd_sof_dev *sdev)
{
	return sof_ops(sdev)->run(sdev);
}

static inline int snd_sof_dsp_stall(struct snd_sof_dev *sdev, unsigned int core_mask)
{
	if (sof_ops(sdev)->stall)
		return sof_ops(sdev)->stall(sdev, core_mask);

	return 0;
}

static inline int snd_sof_dsp_reset(struct snd_sof_dev *sdev)
{
	if (sof_ops(sdev)->reset)
		return sof_ops(sdev)->reset(sdev);

	return 0;
}

/* dsp core get/put */
static inline int snd_sof_dsp_core_get(struct snd_sof_dev *sdev, int core)
{
	if (core > sdev->num_cores - 1) {
		dev_err(sdev->dev, "invalid core id: %d for num_cores: %d\n", core,
			sdev->num_cores);
		return -EINVAL;
	}

	if (sof_ops(sdev)->core_get) {
		int ret;

		/* if current ref_count is > 0, increment it and return */
		if (sdev->dsp_core_ref_count[core] > 0) {
			sdev->dsp_core_ref_count[core]++;
			return 0;
		}

		/* power up the core */
		ret = sof_ops(sdev)->core_get(sdev, core);
		if (ret < 0)
			return ret;

		/* increment ref_count */
		sdev->dsp_core_ref_count[core]++;

		/* and update enabled_cores_mask */
		sdev->enabled_cores_mask |= BIT(core);

		dev_dbg(sdev->dev, "Core %d powered up\n", core);
	}

	return 0;
}

static inline int snd_sof_dsp_core_put(struct snd_sof_dev *sdev, int core)
{
	if (core > sdev->num_cores - 1) {
		dev_err(sdev->dev, "invalid core id: %d for num_cores: %d\n", core,
			sdev->num_cores);
		return -EINVAL;
	}

	if (sof_ops(sdev)->core_put) {
		int ret;

		/* decrement ref_count and return if it is > 0 */
		if (--(sdev->dsp_core_ref_count[core]) > 0)
			return 0;

		/* power down the core */
		ret = sof_ops(sdev)->core_put(sdev, core);
		if (ret < 0)
			return ret;

		/* and update enabled_cores_mask */
		sdev->enabled_cores_mask &= ~BIT(core);

		dev_dbg(sdev->dev, "Core %d powered down\n", core);
	}

	return 0;
}

/* pre/post fw load */
static inline int snd_sof_dsp_pre_fw_run(struct snd_sof_dev *sdev)
{
	if (sof_ops(sdev)->pre_fw_run)
		return sof_ops(sdev)->pre_fw_run(sdev);

	return 0;
}

static inline int snd_sof_dsp_post_fw_run(struct snd_sof_dev *sdev)
{
	if (sof_ops(sdev)->post_fw_run)
		return sof_ops(sdev)->post_fw_run(sdev);

	return 0;
}

/* parse platform specific extended manifest */
static inline int snd_sof_dsp_parse_platform_ext_manifest(struct snd_sof_dev *sdev,
							  const struct sof_ext_man_elem_header *hdr)
{
	if (sof_ops(sdev)->parse_platform_ext_manifest)
		return sof_ops(sdev)->parse_platform_ext_manifest(sdev, hdr);

	return 0;
}

/* misc */

/**
 * snd_sof_dsp_get_bar_index - Maps a section type with a BAR index
 *
 * @sdev: sof device
 * @type: section type as described by snd_sof_fw_blk_type
 *
 * Returns the corresponding BAR index (a positive integer) or -EINVAL
 * in case there is no mapping
 */
static inline int snd_sof_dsp_get_bar_index(struct snd_sof_dev *sdev, u32 type)
{
	if (sof_ops(sdev)->get_bar_index)
		return sof_ops(sdev)->get_bar_index(sdev, type);

	return sdev->mmio_bar;
}

static inline int snd_sof_dsp_get_mailbox_offset(struct snd_sof_dev *sdev)
{
	if (sof_ops(sdev)->get_mailbox_offset)
		return sof_ops(sdev)->get_mailbox_offset(sdev);

	dev_err(sdev->dev, "error: %s not defined\n", __func__);
	return -ENOTSUPP;
}

static inline int snd_sof_dsp_get_window_offset(struct snd_sof_dev *sdev,
						u32 id)
{
	if (sof_ops(sdev)->get_window_offset)
		return sof_ops(sdev)->get_window_offset(sdev, id);

	dev_err(sdev->dev, "error: %s not defined\n", __func__);
	return -ENOTSUPP;
}
/* power management */
static inline int snd_sof_dsp_resume(struct snd_sof_dev *sdev)
{
	if (sof_ops(sdev)->resume)
		return sof_ops(sdev)->resume(sdev);

	return 0;
}

static inline int snd_sof_dsp_suspend(struct snd_sof_dev *sdev,
				      u32 target_state)
{
	if (sof_ops(sdev)->suspend)
		return sof_ops(sdev)->suspend(sdev, target_state);

	return 0;
}

static inline int snd_sof_dsp_runtime_resume(struct snd_sof_dev *sdev)
{
	if (sof_ops(sdev)->runtime_resume)
		return sof_ops(sdev)->runtime_resume(sdev);

	return 0;
}

static inline int snd_sof_dsp_runtime_suspend(struct snd_sof_dev *sdev)
{
	if (sof_ops(sdev)->runtime_suspend)
		return sof_ops(sdev)->runtime_suspend(sdev);

	return 0;
}

static inline int snd_sof_dsp_runtime_idle(struct snd_sof_dev *sdev)
{
	if (sof_ops(sdev)->runtime_idle)
		return sof_ops(sdev)->runtime_idle(sdev);

	return 0;
}

static inline int snd_sof_dsp_hw_params_upon_resume(struct snd_sof_dev *sdev)
{
	if (sof_ops(sdev)->set_hw_params_upon_resume)
		return sof_ops(sdev)->set_hw_params_upon_resume(sdev);
	return 0;
}

static inline int snd_sof_dsp_set_clk(struct snd_sof_dev *sdev, u32 freq)
{
	if (sof_ops(sdev)->set_clk)
		return sof_ops(sdev)->set_clk(sdev, freq);

	return 0;
}

static inline int
snd_sof_dsp_set_power_state(struct snd_sof_dev *sdev,
			    const struct sof_dsp_power_state *target_state)
{
	int ret = 0;

	mutex_lock(&sdev->power_state_access);

	if (sof_ops(sdev)->set_power_state)
		ret = sof_ops(sdev)->set_power_state(sdev, target_state);

	mutex_unlock(&sdev->power_state_access);

	return ret;
}

/* debug */
void snd_sof_dsp_dbg_dump(struct snd_sof_dev *sdev, const char *msg, u32 flags);

static inline int snd_sof_debugfs_add_region_item(struct snd_sof_dev *sdev,
		enum snd_sof_fw_blk_type blk_type, u32 offset, size_t size,
		const char *name, enum sof_debugfs_access_type access_type)
{
	if (sof_ops(sdev) && sof_ops(sdev)->debugfs_add_region_item)
		return sof_ops(sdev)->debugfs_add_region_item(sdev, blk_type, offset,
							      size, name, access_type);

	return 0;
}

/* register IO */
static inline void snd_sof_dsp_write(struct snd_sof_dev *sdev, u32 bar,
				     u32 offset, u32 value)
{
	if (sof_ops(sdev)->write) {
		sof_ops(sdev)->write(sdev, sdev->bar[bar] + offset, value);
		return;
	}

	dev_err_ratelimited(sdev->dev, "error: %s not defined\n", __func__);
}

static inline void snd_sof_dsp_write64(struct snd_sof_dev *sdev, u32 bar,
				       u32 offset, u64 value)
{
	if (sof_ops(sdev)->write64) {
		sof_ops(sdev)->write64(sdev, sdev->bar[bar] + offset, value);
		return;
	}

	dev_err_ratelimited(sdev->dev, "error: %s not defined\n", __func__);
}

static inline u32 snd_sof_dsp_read(struct snd_sof_dev *sdev, u32 bar,
				   u32 offset)
{
	if (sof_ops(sdev)->read)
		return sof_ops(sdev)->read(sdev, sdev->bar[bar] + offset);

	dev_err(sdev->dev, "error: %s not defined\n", __func__);
	return -ENOTSUPP;
}

static inline u64 snd_sof_dsp_read64(struct snd_sof_dev *sdev, u32 bar,
				     u32 offset)
{
	if (sof_ops(sdev)->read64)
		return sof_ops(sdev)->read64(sdev, sdev->bar[bar] + offset);

	dev_err(sdev->dev, "error: %s not defined\n", __func__);
	return -ENOTSUPP;
}

/* block IO */
static inline int snd_sof_dsp_block_read(struct snd_sof_dev *sdev,
					 enum snd_sof_fw_blk_type blk_type,
					 u32 offset, void *dest, size_t bytes)
{
	return sof_ops(sdev)->block_read(sdev, blk_type, offset, dest, bytes);
}

static inline int snd_sof_dsp_block_write(struct snd_sof_dev *sdev,
					  enum snd_sof_fw_blk_type blk_type,
					  u32 offset, void *src, size_t bytes)
{
	return sof_ops(sdev)->block_write(sdev, blk_type, offset, src, bytes);
}

/* mailbox IO */
static inline void snd_sof_dsp_mailbox_read(struct snd_sof_dev *sdev,
					    u32 offset, void *dest, size_t bytes)
{
	if (sof_ops(sdev)->mailbox_read)
		sof_ops(sdev)->mailbox_read(sdev, offset, dest, bytes);
}

static inline void snd_sof_dsp_mailbox_write(struct snd_sof_dev *sdev,
					     u32 offset, void *src, size_t bytes)
{
	if (sof_ops(sdev)->mailbox_write)
		sof_ops(sdev)->mailbox_write(sdev, offset, src, bytes);
}

/* ipc */
static inline int snd_sof_dsp_send_msg(struct snd_sof_dev *sdev,
				       struct snd_sof_ipc_msg *msg)
{
	return sof_ops(sdev)->send_msg(sdev, msg);
}

<<<<<<< HEAD
/* host DMA trace */
static inline int snd_sof_dma_trace_init(struct snd_sof_dev *sdev,
					 struct sof_ipc_dma_trace_params_ext *dtrace_params)
{
	if (sof_ops(sdev)->trace_init)
		return sof_ops(sdev)->trace_init(sdev, dtrace_params);

	return 0;
}

static inline int snd_sof_dma_trace_release(struct snd_sof_dev *sdev)
{
	if (sof_ops(sdev)->trace_release)
		return sof_ops(sdev)->trace_release(sdev);

	return 0;
}

static inline int snd_sof_dma_trace_trigger(struct snd_sof_dev *sdev, int cmd)
{
	if (sof_ops(sdev)->trace_trigger)
		return sof_ops(sdev)->trace_trigger(sdev, cmd);

	return 0;
}

=======
>>>>>>> 88084a3d
/* host PCM ops */
static inline int
snd_sof_pcm_platform_open(struct snd_sof_dev *sdev,
			  struct snd_pcm_substream *substream)
{
	if (sof_ops(sdev) && sof_ops(sdev)->pcm_open)
		return sof_ops(sdev)->pcm_open(sdev, substream);

	return 0;
}

/* disconnect pcm substream to a host stream */
static inline int
snd_sof_pcm_platform_close(struct snd_sof_dev *sdev,
			   struct snd_pcm_substream *substream)
{
	if (sof_ops(sdev) && sof_ops(sdev)->pcm_close)
		return sof_ops(sdev)->pcm_close(sdev, substream);

	return 0;
}

/* host stream hw params */
static inline int
snd_sof_pcm_platform_hw_params(struct snd_sof_dev *sdev,
			       struct snd_pcm_substream *substream,
			       struct snd_pcm_hw_params *params,
			       struct snd_sof_platform_stream_params *platform_params)
{
	if (sof_ops(sdev) && sof_ops(sdev)->pcm_hw_params)
		return sof_ops(sdev)->pcm_hw_params(sdev, substream, params,
						    platform_params);

	return 0;
}

/* host stream hw free */
static inline int
snd_sof_pcm_platform_hw_free(struct snd_sof_dev *sdev,
			     struct snd_pcm_substream *substream)
{
	if (sof_ops(sdev) && sof_ops(sdev)->pcm_hw_free)
		return sof_ops(sdev)->pcm_hw_free(sdev, substream);

	return 0;
}

/* host stream trigger */
static inline int
snd_sof_pcm_platform_trigger(struct snd_sof_dev *sdev,
			     struct snd_pcm_substream *substream, int cmd)
{
	if (sof_ops(sdev) && sof_ops(sdev)->pcm_trigger)
		return sof_ops(sdev)->pcm_trigger(sdev, substream, cmd);

	return 0;
}

/* Firmware loading */
static inline int snd_sof_load_firmware(struct snd_sof_dev *sdev)
{
	dev_dbg(sdev->dev, "loading firmware\n");

	return sof_ops(sdev)->load_firmware(sdev);
}

/* host DSP message data */
static inline int snd_sof_ipc_msg_data(struct snd_sof_dev *sdev,
				       struct snd_pcm_substream *substream,
				       void *p, size_t sz)
{
	return sof_ops(sdev)->ipc_msg_data(sdev, substream, p, sz);
}
/* host side configuration of the stream's data offset in stream mailbox area */
static inline int
snd_sof_set_stream_data_offset(struct snd_sof_dev *sdev,
			       struct snd_pcm_substream *substream,
			       size_t posn_offset)
{
	if (sof_ops(sdev) && sof_ops(sdev)->set_stream_data_offset)
		return sof_ops(sdev)->set_stream_data_offset(sdev, substream,
							     posn_offset);

	return 0;
}

/* host stream pointer */
static inline snd_pcm_uframes_t
snd_sof_pcm_platform_pointer(struct snd_sof_dev *sdev,
			     struct snd_pcm_substream *substream)
{
	if (sof_ops(sdev) && sof_ops(sdev)->pcm_pointer)
		return sof_ops(sdev)->pcm_pointer(sdev, substream);

	return 0;
}

/* pcm ack */
static inline int snd_sof_pcm_platform_ack(struct snd_sof_dev *sdev,
					   struct snd_pcm_substream *substream)
{
	if (sof_ops(sdev) && sof_ops(sdev)->pcm_ack)
		return sof_ops(sdev)->pcm_ack(sdev, substream);

	return 0;
}

/* machine driver */
static inline int
snd_sof_machine_register(struct snd_sof_dev *sdev, void *pdata)
{
	if (sof_ops(sdev) && sof_ops(sdev)->machine_register)
		return sof_ops(sdev)->machine_register(sdev, pdata);

	return 0;
}

static inline void
snd_sof_machine_unregister(struct snd_sof_dev *sdev, void *pdata)
{
	if (sof_ops(sdev) && sof_ops(sdev)->machine_unregister)
		sof_ops(sdev)->machine_unregister(sdev, pdata);
}

static inline struct snd_soc_acpi_mach *
snd_sof_machine_select(struct snd_sof_dev *sdev)
{
	if (sof_ops(sdev) && sof_ops(sdev)->machine_select)
		return sof_ops(sdev)->machine_select(sdev);

	return NULL;
}

static inline void
snd_sof_set_mach_params(struct snd_soc_acpi_mach *mach,
			struct snd_sof_dev *sdev)
{
	if (sof_ops(sdev) && sof_ops(sdev)->set_mach_params)
		sof_ops(sdev)->set_mach_params(mach, sdev);
}

/**
 * snd_sof_dsp_register_poll_timeout - Periodically poll an address
 * until a condition is met or a timeout occurs
 * @op: accessor function (takes @addr as its only argument)
 * @addr: Address to poll
 * @val: Variable to read the value into
 * @cond: Break condition (usually involving @val)
 * @sleep_us: Maximum time to sleep between reads in us (0
 *            tight-loops).  Should be less than ~20ms since usleep_range
 *            is used (see Documentation/timers/timers-howto.rst).
 * @timeout_us: Timeout in us, 0 means never timeout
 *
 * Returns 0 on success and -ETIMEDOUT upon a timeout. In either
 * case, the last read value at @addr is stored in @val. Must not
 * be called from atomic context if sleep_us or timeout_us are used.
 *
 * This is modelled after the readx_poll_timeout macros in linux/iopoll.h.
 */
#define snd_sof_dsp_read_poll_timeout(sdev, bar, offset, val, cond, sleep_us, timeout_us) \
({ \
	u64 __timeout_us = (timeout_us); \
	unsigned long __sleep_us = (sleep_us); \
	ktime_t __timeout = ktime_add_us(ktime_get(), __timeout_us); \
	might_sleep_if((__sleep_us) != 0); \
	for (;;) {							\
		(val) = snd_sof_dsp_read(sdev, bar, offset);		\
		if (cond) { \
			dev_dbg(sdev->dev, \
				"FW Poll Status: reg[%#x]=%#x successful\n", \
				(offset), (val)); \
			break; \
		} \
		if (__timeout_us && \
		    ktime_compare(ktime_get(), __timeout) > 0) { \
			(val) = snd_sof_dsp_read(sdev, bar, offset); \
			dev_dbg(sdev->dev, \
				"FW Poll Status: reg[%#x]=%#x timedout\n", \
				(offset), (val)); \
			break; \
		} \
		if (__sleep_us) \
			usleep_range((__sleep_us >> 2) + 1, __sleep_us); \
	} \
	(cond) ? 0 : -ETIMEDOUT; \
})

/* This is for registers bits with attribute RWC */
bool snd_sof_pci_update_bits(struct snd_sof_dev *sdev, u32 offset,
			     u32 mask, u32 value);

bool snd_sof_dsp_update_bits_unlocked(struct snd_sof_dev *sdev, u32 bar,
				      u32 offset, u32 mask, u32 value);

bool snd_sof_dsp_update_bits64_unlocked(struct snd_sof_dev *sdev, u32 bar,
					u32 offset, u64 mask, u64 value);

bool snd_sof_dsp_update_bits(struct snd_sof_dev *sdev, u32 bar, u32 offset,
			     u32 mask, u32 value);

bool snd_sof_dsp_update_bits64(struct snd_sof_dev *sdev, u32 bar,
			       u32 offset, u64 mask, u64 value);

void snd_sof_dsp_update_bits_forced(struct snd_sof_dev *sdev, u32 bar,
				    u32 offset, u32 mask, u32 value);

int snd_sof_dsp_register_poll(struct snd_sof_dev *sdev, u32 bar, u32 offset,
			      u32 mask, u32 target, u32 timeout_ms,
			      u32 interval_us);

void snd_sof_dsp_panic(struct snd_sof_dev *sdev, u32 offset, bool non_recoverable);
#endif<|MERGE_RESOLUTION|>--- conflicted
+++ resolved
@@ -375,35 +375,6 @@
 	return sof_ops(sdev)->send_msg(sdev, msg);
 }
 
-<<<<<<< HEAD
-/* host DMA trace */
-static inline int snd_sof_dma_trace_init(struct snd_sof_dev *sdev,
-					 struct sof_ipc_dma_trace_params_ext *dtrace_params)
-{
-	if (sof_ops(sdev)->trace_init)
-		return sof_ops(sdev)->trace_init(sdev, dtrace_params);
-
-	return 0;
-}
-
-static inline int snd_sof_dma_trace_release(struct snd_sof_dev *sdev)
-{
-	if (sof_ops(sdev)->trace_release)
-		return sof_ops(sdev)->trace_release(sdev);
-
-	return 0;
-}
-
-static inline int snd_sof_dma_trace_trigger(struct snd_sof_dev *sdev, int cmd)
-{
-	if (sof_ops(sdev)->trace_trigger)
-		return sof_ops(sdev)->trace_trigger(sdev, cmd);
-
-	return 0;
-}
-
-=======
->>>>>>> 88084a3d
 /* host PCM ops */
 static inline int
 snd_sof_pcm_platform_open(struct snd_sof_dev *sdev,
