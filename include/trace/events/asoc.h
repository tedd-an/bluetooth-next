/* SPDX-License-Identifier: GPL-2.0 */
#undef TRACE_SYSTEM
#define TRACE_SYSTEM asoc

#if !defined(_TRACE_ASOC_H) || defined(TRACE_HEADER_MULTI_READ)
#define _TRACE_ASOC_H

#include <linux/ktime.h>
#include <linux/tracepoint.h>
#include <sound/jack.h>

#define DAPM_DIRECT "(direct)"
#define DAPM_ARROW(dir) (((dir) == SND_SOC_DAPM_DIR_OUT) ? "->" : "<-")

TRACE_DEFINE_ENUM(SND_SOC_DAPM_DIR_OUT);

struct snd_soc_jack;
struct snd_soc_card;
struct snd_soc_dapm_widget;
struct snd_soc_dapm_path;

DECLARE_EVENT_CLASS(snd_soc_dapm,

	TP_PROTO(struct snd_soc_dapm_context *dapm, int val),

	TP_ARGS(dapm, val),

	TP_STRUCT__entry(
		__string(	card_name,	dapm->card->name)
		__string(	comp_name,	dapm->component ? dapm->component->name : "(none)")
		__field(	int,		val)
	),

	TP_fast_assign(
<<<<<<< HEAD
		__assign_str(card_name, dapm->card->name);
		__assign_str(comp_name, dapm->component ? dapm->component->name : "(none)");
=======
		__assign_str(card_name);
		__assign_str(comp_name);
>>>>>>> 0c383648
		__entry->val = val;
	),

	TP_printk("card=%s component=%s val=%d",
		  __get_str(card_name), __get_str(comp_name), (int)__entry->val)
);

DEFINE_EVENT(snd_soc_dapm, snd_soc_bias_level_start,

	TP_PROTO(struct snd_soc_dapm_context *dapm, int val),

	TP_ARGS(dapm, val)

);

DEFINE_EVENT(snd_soc_dapm, snd_soc_bias_level_done,

	TP_PROTO(struct snd_soc_dapm_context *dapm, int val),

	TP_ARGS(dapm, val)

);

DECLARE_EVENT_CLASS(snd_soc_dapm_basic,

	TP_PROTO(struct snd_soc_card *card, int event),

	TP_ARGS(card, event),

	TP_STRUCT__entry(
		__string(	name,	card->name	)
		__field(	int,	event		)
	),

	TP_fast_assign(
<<<<<<< HEAD
		__assign_str(name, card->name);
=======
		__assign_str(name);
>>>>>>> 0c383648
		__entry->event = event;
	),

	TP_printk("card=%s event=%d", __get_str(name), (int)__entry->event)
);

DEFINE_EVENT(snd_soc_dapm_basic, snd_soc_dapm_start,

	TP_PROTO(struct snd_soc_card *card, int event),

	TP_ARGS(card, event)

);

DEFINE_EVENT(snd_soc_dapm_basic, snd_soc_dapm_done,

	TP_PROTO(struct snd_soc_card *card, int event),

	TP_ARGS(card, event)

);

DECLARE_EVENT_CLASS(snd_soc_dapm_widget,

	TP_PROTO(struct snd_soc_dapm_widget *w, int val),

	TP_ARGS(w, val),

	TP_STRUCT__entry(
		__string(	name,	w->name		)
		__field(	int,	val		)
	),

	TP_fast_assign(
		__assign_str(name);
		__entry->val = val;
	),

	TP_printk("widget=%s val=%d", __get_str(name),
		  (int)__entry->val)
);

DEFINE_EVENT(snd_soc_dapm_widget, snd_soc_dapm_widget_power,

	TP_PROTO(struct snd_soc_dapm_widget *w, int val),

	TP_ARGS(w, val)

);

DEFINE_EVENT(snd_soc_dapm_widget, snd_soc_dapm_widget_event_start,

	TP_PROTO(struct snd_soc_dapm_widget *w, int val),

	TP_ARGS(w, val)

);

DEFINE_EVENT(snd_soc_dapm_widget, snd_soc_dapm_widget_event_done,

	TP_PROTO(struct snd_soc_dapm_widget *w, int val),

	TP_ARGS(w, val)

);

TRACE_EVENT(snd_soc_dapm_walk_done,

	TP_PROTO(struct snd_soc_card *card),

	TP_ARGS(card),

	TP_STRUCT__entry(
		__string(	name,	card->name		)
		__field(	int,	power_checks		)
		__field(	int,	path_checks		)
		__field(	int,	neighbour_checks	)
	),

	TP_fast_assign(
		__assign_str(name);
		__entry->power_checks = card->dapm_stats.power_checks;
		__entry->path_checks = card->dapm_stats.path_checks;
		__entry->neighbour_checks = card->dapm_stats.neighbour_checks;
	),

	TP_printk("%s: checks %d power, %d path, %d neighbour",
		  __get_str(name), (int)__entry->power_checks,
		  (int)__entry->path_checks, (int)__entry->neighbour_checks)
);

TRACE_EVENT(snd_soc_dapm_path,

	TP_PROTO(struct snd_soc_dapm_widget *widget,
		enum snd_soc_dapm_direction dir,
		struct snd_soc_dapm_path *path),

	TP_ARGS(widget, dir, path),

	TP_STRUCT__entry(
		__string(	wname,	widget->name		)
		__string(	pname,	path->name ? path->name : DAPM_DIRECT)
		__string(	pnname,	path->node[dir]->name	)
		__field(	int,	path_node		)
		__field(	int,	path_connect		)
		__field(	int,	path_dir		)
	),

	TP_fast_assign(
		__assign_str(wname);
		__assign_str(pname);
		__assign_str(pnname);
		__entry->path_connect = path->connect;
		__entry->path_node = (long)path->node[dir];
		__entry->path_dir = dir;
	),

	TP_printk("%c%s %s %s %s %s",
		(int) __entry->path_node &&
		(int) __entry->path_connect ? '*' : ' ',
		__get_str(wname), DAPM_ARROW(__entry->path_dir),
		__get_str(pname), DAPM_ARROW(__entry->path_dir),
		__get_str(pnname))
);

TRACE_EVENT(snd_soc_dapm_connected,

	TP_PROTO(int paths, int stream),

	TP_ARGS(paths, stream),

	TP_STRUCT__entry(
		__field(	int,	paths		)
		__field(	int,	stream		)
	),

	TP_fast_assign(
		__entry->paths = paths;
		__entry->stream = stream;
	),

	TP_printk("%s: found %d paths",
		__entry->stream ? "capture" : "playback", __entry->paths)
);

TRACE_EVENT(snd_soc_jack_irq,

	TP_PROTO(const char *name),

	TP_ARGS(name),

	TP_STRUCT__entry(
		__string(	name,	name		)
	),

	TP_fast_assign(
		__assign_str(name);
	),

	TP_printk("%s", __get_str(name))
);

TRACE_EVENT(snd_soc_jack_report,

	TP_PROTO(struct snd_soc_jack *jack, int mask, int val),

	TP_ARGS(jack, mask, val),

	TP_STRUCT__entry(
		__string(	name,		jack->jack->id		)
		__field(	int,		mask			)
		__field(	int,		val			)
	),

	TP_fast_assign(
		__assign_str(name);
		__entry->mask = mask;
		__entry->val = val;
	),

	TP_printk("jack=%s %x/%x", __get_str(name), (int)__entry->val,
		  (int)__entry->mask)
);

TRACE_EVENT(snd_soc_jack_notify,

	TP_PROTO(struct snd_soc_jack *jack, int val),

	TP_ARGS(jack, val),

	TP_STRUCT__entry(
		__string(	name,		jack->jack->id		)
		__field(	int,		val			)
	),

	TP_fast_assign(
		__assign_str(name);
		__entry->val = val;
	),

	TP_printk("jack=%s %x", __get_str(name), (int)__entry->val)
);

#endif /* _TRACE_ASOC_H */

/* This part must be outside protection */
#include <trace/define_trace.h><|MERGE_RESOLUTION|>--- conflicted
+++ resolved
@@ -32,13 +32,8 @@
 	),
 
 	TP_fast_assign(
-<<<<<<< HEAD
-		__assign_str(card_name, dapm->card->name);
-		__assign_str(comp_name, dapm->component ? dapm->component->name : "(none)");
-=======
 		__assign_str(card_name);
 		__assign_str(comp_name);
->>>>>>> 0c383648
 		__entry->val = val;
 	),
 
@@ -74,11 +69,7 @@
 	),
 
 	TP_fast_assign(
-<<<<<<< HEAD
-		__assign_str(name, card->name);
-=======
-		__assign_str(name);
->>>>>>> 0c383648
+		__assign_str(name);
 		__entry->event = event;
 	),
 
