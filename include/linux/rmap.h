/* SPDX-License-Identifier: GPL-2.0 */
#ifndef _LINUX_RMAP_H
#define _LINUX_RMAP_H
/*
 * Declarations for Reverse Mapping functions in mm/rmap.c
 */

#include <linux/list.h>
#include <linux/slab.h>
#include <linux/mm.h>
#include <linux/rwsem.h>
#include <linux/memcontrol.h>
#include <linux/highmem.h>
#include <linux/pagemap.h>
#include <linux/memremap.h>

/*
 * The anon_vma heads a list of private "related" vmas, to scan if
 * an anonymous page pointing to this anon_vma needs to be unmapped:
 * the vmas on the list will be related by forking, or by splitting.
 *
 * Since vmas come and go as they are split and merged (particularly
 * in mprotect), the mapping field of an anonymous page cannot point
 * directly to a vma: instead it points to an anon_vma, on whose list
 * the related vmas can be easily linked or unlinked.
 *
 * After unlinking the last vma on the list, we must garbage collect
 * the anon_vma object itself: we're guaranteed no page can be
 * pointing to this anon_vma once its vma list is empty.
 */
struct anon_vma {
	struct anon_vma *root;		/* Root of this anon_vma tree */
	struct rw_semaphore rwsem;	/* W: modification, R: walking the list */
	/*
	 * The refcount is taken on an anon_vma when there is no
	 * guarantee that the vma of page tables will exist for
	 * the duration of the operation. A caller that takes
	 * the reference is responsible for clearing up the
	 * anon_vma if they are the last user on release
	 */
	atomic_t refcount;

	/*
	 * Count of child anon_vmas. Equals to the count of all anon_vmas that
	 * have ->parent pointing to this one, including itself.
	 *
	 * This counter is used for making decision about reusing anon_vma
	 * instead of forking new one. See comments in function anon_vma_clone.
	 */
	unsigned long num_children;
	/* Count of VMAs whose ->anon_vma pointer points to this object. */
	unsigned long num_active_vmas;

	struct anon_vma *parent;	/* Parent of this anon_vma */

	/*
	 * NOTE: the LSB of the rb_root.rb_node is set by
	 * mm_take_all_locks() _after_ taking the above lock. So the
	 * rb_root must only be read/written after taking the above lock
	 * to be sure to see a valid next pointer. The LSB bit itself
	 * is serialized by a system wide lock only visible to
	 * mm_take_all_locks() (mm_all_locks_mutex).
	 */

	/* Interval tree of private "related" vmas */
	struct rb_root_cached rb_root;
};

/*
 * The copy-on-write semantics of fork mean that an anon_vma
 * can become associated with multiple processes. Furthermore,
 * each child process will have its own anon_vma, where new
 * pages for that process are instantiated.
 *
 * This structure allows us to find the anon_vmas associated
 * with a VMA, or the VMAs associated with an anon_vma.
 * The "same_vma" list contains the anon_vma_chains linking
 * all the anon_vmas associated with this VMA.
 * The "rb" field indexes on an interval tree the anon_vma_chains
 * which link all the VMAs associated with this anon_vma.
 */
struct anon_vma_chain {
	struct vm_area_struct *vma;
	struct anon_vma *anon_vma;
	struct list_head same_vma;   /* locked by mmap_lock & page_table_lock */
	struct rb_node rb;			/* locked by anon_vma->rwsem */
	unsigned long rb_subtree_last;
#ifdef CONFIG_DEBUG_VM_RB
	unsigned long cached_vma_start, cached_vma_last;
#endif
};

enum ttu_flags {
	TTU_SPLIT_HUGE_PMD	= 0x4,	/* split huge PMD if any */
	TTU_IGNORE_MLOCK	= 0x8,	/* ignore mlock */
	TTU_SYNC		= 0x10,	/* avoid racy checks with PVMW_SYNC */
	TTU_HWPOISON		= 0x20,	/* do convert pte to hwpoison entry */
	TTU_BATCH_FLUSH		= 0x40,	/* Batch TLB flushes where possible
					 * and caller guarantees they will
					 * do a final flush if necessary */
	TTU_RMAP_LOCKED		= 0x80,	/* do not grab rmap lock:
					 * caller holds it */
};

#ifdef CONFIG_MMU
static inline void get_anon_vma(struct anon_vma *anon_vma)
{
	atomic_inc(&anon_vma->refcount);
}

void __put_anon_vma(struct anon_vma *anon_vma);

static inline void put_anon_vma(struct anon_vma *anon_vma)
{
	if (atomic_dec_and_test(&anon_vma->refcount))
		__put_anon_vma(anon_vma);
}

static inline void anon_vma_lock_write(struct anon_vma *anon_vma)
{
	down_write(&anon_vma->root->rwsem);
}

static inline int anon_vma_trylock_write(struct anon_vma *anon_vma)
{
	return down_write_trylock(&anon_vma->root->rwsem);
}

static inline void anon_vma_unlock_write(struct anon_vma *anon_vma)
{
	up_write(&anon_vma->root->rwsem);
}

static inline void anon_vma_lock_read(struct anon_vma *anon_vma)
{
	down_read(&anon_vma->root->rwsem);
}

static inline int anon_vma_trylock_read(struct anon_vma *anon_vma)
{
	return down_read_trylock(&anon_vma->root->rwsem);
}

static inline void anon_vma_unlock_read(struct anon_vma *anon_vma)
{
	up_read(&anon_vma->root->rwsem);
}


/*
 * anon_vma helper functions.
 */
void anon_vma_init(void);	/* create anon_vma_cachep */
int  __anon_vma_prepare(struct vm_area_struct *);
void unlink_anon_vmas(struct vm_area_struct *);
int anon_vma_clone(struct vm_area_struct *, struct vm_area_struct *);
int anon_vma_fork(struct vm_area_struct *, struct vm_area_struct *);

static inline int anon_vma_prepare(struct vm_area_struct *vma)
{
	if (likely(vma->anon_vma))
		return 0;

	return __anon_vma_prepare(vma);
}

static inline void anon_vma_merge(struct vm_area_struct *vma,
				  struct vm_area_struct *next)
{
	VM_BUG_ON_VMA(vma->anon_vma != next->anon_vma, vma);
	unlink_anon_vmas(next);
}

struct anon_vma *folio_get_anon_vma(struct folio *folio);

/* RMAP flags, currently only relevant for some anon rmap operations. */
typedef int __bitwise rmap_t;

/*
 * No special request: A mapped anonymous (sub)page is possibly shared between
 * processes.
 */
#define RMAP_NONE		((__force rmap_t)0)

/* The anonymous (sub)page is exclusive to a single process. */
#define RMAP_EXCLUSIVE		((__force rmap_t)BIT(0))

/*
 * Internally, we're using an enum to specify the granularity. We make the
 * compiler emit specialized code for each granularity.
 */
enum rmap_level {
	RMAP_LEVEL_PTE = 0,
	RMAP_LEVEL_PMD,
};

static inline void __folio_rmap_sanity_checks(struct folio *folio,
		struct page *page, int nr_pages, enum rmap_level level)
{
	/* hugetlb folios are handled separately. */
	VM_WARN_ON_FOLIO(folio_test_hugetlb(folio), folio);

	/*
	 * TODO: we get driver-allocated folios that have nothing to do with
	 * the rmap using vm_insert_page(); therefore, we cannot assume that
	 * folio_test_large_rmappable() holds for large folios. We should
	 * handle any desired mapcount+stats accounting for these folios in
	 * VM_MIXEDMAP VMAs separately, and then sanity-check here that
	 * we really only get rmappable folios.
	 */

	VM_WARN_ON_ONCE(nr_pages <= 0);
	VM_WARN_ON_FOLIO(page_folio(page) != folio, folio);
	VM_WARN_ON_FOLIO(page_folio(page + nr_pages - 1) != folio, folio);

	switch (level) {
	case RMAP_LEVEL_PTE:
		break;
	case RMAP_LEVEL_PMD:
		/*
		 * We don't support folios larger than a single PMD yet. So
		 * when RMAP_LEVEL_PMD is set, we assume that we are creating
		 * a single "entire" mapping of the folio.
		 */
		VM_WARN_ON_FOLIO(folio_nr_pages(folio) != HPAGE_PMD_NR, folio);
		VM_WARN_ON_FOLIO(nr_pages != HPAGE_PMD_NR, folio);
		break;
	default:
		VM_WARN_ON_ONCE(true);
	}
}

/*
 * rmap interfaces called when adding or removing pte of page
 */
void folio_move_anon_rmap(struct folio *, struct vm_area_struct *);
void folio_add_anon_rmap_ptes(struct folio *, struct page *, int nr_pages,
		struct vm_area_struct *, unsigned long address, rmap_t flags);
#define folio_add_anon_rmap_pte(folio, page, vma, address, flags) \
	folio_add_anon_rmap_ptes(folio, page, 1, vma, address, flags)
void folio_add_anon_rmap_pmd(struct folio *, struct page *,
		struct vm_area_struct *, unsigned long address, rmap_t flags);
void folio_add_new_anon_rmap(struct folio *, struct vm_area_struct *,
		unsigned long address);
void folio_add_file_rmap_ptes(struct folio *, struct page *, int nr_pages,
		struct vm_area_struct *);
#define folio_add_file_rmap_pte(folio, page, vma) \
	folio_add_file_rmap_ptes(folio, page, 1, vma)
void folio_add_file_rmap_pmd(struct folio *, struct page *,
		struct vm_area_struct *);
void folio_remove_rmap_ptes(struct folio *, struct page *, int nr_pages,
		struct vm_area_struct *);
#define folio_remove_rmap_pte(folio, page, vma) \
	folio_remove_rmap_ptes(folio, page, 1, vma)
void folio_remove_rmap_pmd(struct folio *, struct page *,
		struct vm_area_struct *);

void hugetlb_add_anon_rmap(struct folio *, struct vm_area_struct *,
		unsigned long address, rmap_t flags);
void hugetlb_add_new_anon_rmap(struct folio *, struct vm_area_struct *,
		unsigned long address);

/* See folio_try_dup_anon_rmap_*() */
static inline int hugetlb_try_dup_anon_rmap(struct folio *folio,
		struct vm_area_struct *vma)
{
	VM_WARN_ON_FOLIO(!folio_test_hugetlb(folio), folio);
	VM_WARN_ON_FOLIO(!folio_test_anon(folio), folio);

	if (PageAnonExclusive(&folio->page)) {
		if (unlikely(folio_needs_cow_for_dma(vma, folio)))
			return -EBUSY;
		ClearPageAnonExclusive(&folio->page);
	}
	atomic_inc(&folio->_entire_mapcount);
<<<<<<< HEAD
=======
	atomic_inc(&folio->_large_mapcount);
>>>>>>> 0c383648
	return 0;
}

/* See folio_try_share_anon_rmap_*() */
static inline int hugetlb_try_share_anon_rmap(struct folio *folio)
{
	VM_WARN_ON_FOLIO(!folio_test_hugetlb(folio), folio);
	VM_WARN_ON_FOLIO(!folio_test_anon(folio), folio);
	VM_WARN_ON_FOLIO(!PageAnonExclusive(&folio->page), folio);

	/* Paired with the memory barrier in try_grab_folio(). */
<<<<<<< HEAD
	if (IS_ENABLED(CONFIG_HAVE_FAST_GUP))
=======
	if (IS_ENABLED(CONFIG_HAVE_GUP_FAST))
>>>>>>> 0c383648
		smp_mb();

	if (unlikely(folio_maybe_dma_pinned(folio)))
		return -EBUSY;
	ClearPageAnonExclusive(&folio->page);

	/*
	 * This is conceptually a smp_wmb() paired with the smp_rmb() in
	 * gup_must_unshare().
	 */
<<<<<<< HEAD
	if (IS_ENABLED(CONFIG_HAVE_FAST_GUP))
		smp_mb__after_atomic();
	return 0;
}

static inline void hugetlb_add_file_rmap(struct folio *folio)
{
	VM_WARN_ON_FOLIO(!folio_test_hugetlb(folio), folio);
	VM_WARN_ON_FOLIO(folio_test_anon(folio), folio);

	atomic_inc(&folio->_entire_mapcount);
}

static inline void hugetlb_remove_rmap(struct folio *folio)
{
	VM_WARN_ON_FOLIO(!folio_test_hugetlb(folio), folio);

	atomic_dec(&folio->_entire_mapcount);
}

static __always_inline void __folio_dup_file_rmap(struct folio *folio,
		struct page *page, int nr_pages, enum rmap_level level)
{
=======
	if (IS_ENABLED(CONFIG_HAVE_GUP_FAST))
		smp_mb__after_atomic();
	return 0;
}

static inline void hugetlb_add_file_rmap(struct folio *folio)
{
	VM_WARN_ON_FOLIO(!folio_test_hugetlb(folio), folio);
	VM_WARN_ON_FOLIO(folio_test_anon(folio), folio);

	atomic_inc(&folio->_entire_mapcount);
	atomic_inc(&folio->_large_mapcount);
}

static inline void hugetlb_remove_rmap(struct folio *folio)
{
	VM_WARN_ON_FOLIO(!folio_test_hugetlb(folio), folio);

	atomic_dec(&folio->_entire_mapcount);
	atomic_dec(&folio->_large_mapcount);
}

static __always_inline void __folio_dup_file_rmap(struct folio *folio,
		struct page *page, int nr_pages, enum rmap_level level)
{
	const int orig_nr_pages = nr_pages;

>>>>>>> 0c383648
	__folio_rmap_sanity_checks(folio, page, nr_pages, level);

	switch (level) {
	case RMAP_LEVEL_PTE:
<<<<<<< HEAD
		do {
			atomic_inc(&page->_mapcount);
		} while (page++, --nr_pages > 0);
		break;
	case RMAP_LEVEL_PMD:
		atomic_inc(&folio->_entire_mapcount);
=======
		if (!folio_test_large(folio)) {
			atomic_inc(&page->_mapcount);
			break;
		}

		do {
			atomic_inc(&page->_mapcount);
		} while (page++, --nr_pages > 0);
		atomic_add(orig_nr_pages, &folio->_large_mapcount);
		break;
	case RMAP_LEVEL_PMD:
		atomic_inc(&folio->_entire_mapcount);
		atomic_inc(&folio->_large_mapcount);
>>>>>>> 0c383648
		break;
	}
}

/**
 * folio_dup_file_rmap_ptes - duplicate PTE mappings of a page range of a folio
 * @folio:	The folio to duplicate the mappings of
 * @page:	The first page to duplicate the mappings of
 * @nr_pages:	The number of pages of which the mapping will be duplicated
 *
 * The page range of the folio is defined by [page, page + nr_pages)
 *
 * The caller needs to hold the page table lock.
 */
static inline void folio_dup_file_rmap_ptes(struct folio *folio,
		struct page *page, int nr_pages)
{
	__folio_dup_file_rmap(folio, page, nr_pages, RMAP_LEVEL_PTE);
}
<<<<<<< HEAD
#define folio_dup_file_rmap_pte(folio, page) \
	folio_dup_file_rmap_ptes(folio, page, 1)
=======

static __always_inline void folio_dup_file_rmap_pte(struct folio *folio,
		struct page *page)
{
	__folio_dup_file_rmap(folio, page, 1, RMAP_LEVEL_PTE);
}
>>>>>>> 0c383648

/**
 * folio_dup_file_rmap_pmd - duplicate a PMD mapping of a page range of a folio
 * @folio:	The folio to duplicate the mapping of
 * @page:	The first page to duplicate the mapping of
 *
 * The page range of the folio is defined by [page, page + HPAGE_PMD_NR)
 *
 * The caller needs to hold the page table lock.
 */
static inline void folio_dup_file_rmap_pmd(struct folio *folio,
		struct page *page)
{
#ifdef CONFIG_TRANSPARENT_HUGEPAGE
	__folio_dup_file_rmap(folio, page, HPAGE_PMD_NR, RMAP_LEVEL_PTE);
#else
	WARN_ON_ONCE(true);
#endif
}

static __always_inline int __folio_try_dup_anon_rmap(struct folio *folio,
		struct page *page, int nr_pages, struct vm_area_struct *src_vma,
		enum rmap_level level)
{
<<<<<<< HEAD
=======
	const int orig_nr_pages = nr_pages;
>>>>>>> 0c383648
	bool maybe_pinned;
	int i;

	VM_WARN_ON_FOLIO(!folio_test_anon(folio), folio);
	__folio_rmap_sanity_checks(folio, page, nr_pages, level);

	/*
	 * If this folio may have been pinned by the parent process,
	 * don't allow to duplicate the mappings but instead require to e.g.,
	 * copy the subpage immediately for the child so that we'll always
	 * guarantee the pinned folio won't be randomly replaced in the
	 * future on write faults.
	 */
	maybe_pinned = likely(!folio_is_device_private(folio)) &&
		       unlikely(folio_needs_cow_for_dma(src_vma, folio));

	/*
	 * No need to check+clear for already shared PTEs/PMDs of the
	 * folio. But if any page is PageAnonExclusive, we must fallback to
	 * copying if the folio maybe pinned.
	 */
	switch (level) {
	case RMAP_LEVEL_PTE:
		if (unlikely(maybe_pinned)) {
			for (i = 0; i < nr_pages; i++)
				if (PageAnonExclusive(page + i))
					return -EBUSY;
		}
<<<<<<< HEAD
=======

		if (!folio_test_large(folio)) {
			if (PageAnonExclusive(page))
				ClearPageAnonExclusive(page);
			atomic_inc(&page->_mapcount);
			break;
		}

>>>>>>> 0c383648
		do {
			if (PageAnonExclusive(page))
				ClearPageAnonExclusive(page);
			atomic_inc(&page->_mapcount);
		} while (page++, --nr_pages > 0);
<<<<<<< HEAD
=======
		atomic_add(orig_nr_pages, &folio->_large_mapcount);
>>>>>>> 0c383648
		break;
	case RMAP_LEVEL_PMD:
		if (PageAnonExclusive(page)) {
			if (unlikely(maybe_pinned))
				return -EBUSY;
			ClearPageAnonExclusive(page);
		}
		atomic_inc(&folio->_entire_mapcount);
<<<<<<< HEAD
=======
		atomic_inc(&folio->_large_mapcount);
>>>>>>> 0c383648
		break;
	}
	return 0;
}

/**
 * folio_try_dup_anon_rmap_ptes - try duplicating PTE mappings of a page range
 *				  of a folio
 * @folio:	The folio to duplicate the mappings of
 * @page:	The first page to duplicate the mappings of
 * @nr_pages:	The number of pages of which the mapping will be duplicated
 * @src_vma:	The vm area from which the mappings are duplicated
<<<<<<< HEAD
 *
 * The page range of the folio is defined by [page, page + nr_pages)
 *
 * The caller needs to hold the page table lock and the
 * vma->vma_mm->write_protect_seq.
 *
 * Duplicating the mappings can only fail if the folio may be pinned; device
 * private folios cannot get pinned and consequently this function cannot fail
 * for them.
 *
 * If duplicating the mappings succeeded, the duplicated PTEs have to be R/O in
 * the parent and the child. They must *not* be writable after this call
 * succeeded.
 *
 * Returns 0 if duplicating the mappings succeeded. Returns -EBUSY otherwise.
 */
static inline int folio_try_dup_anon_rmap_ptes(struct folio *folio,
		struct page *page, int nr_pages, struct vm_area_struct *src_vma)
{
	return __folio_try_dup_anon_rmap(folio, page, nr_pages, src_vma,
					 RMAP_LEVEL_PTE);
}
#define folio_try_dup_anon_rmap_pte(folio, page, vma) \
	folio_try_dup_anon_rmap_ptes(folio, page, 1, vma)

/**
 * folio_try_dup_anon_rmap_pmd - try duplicating a PMD mapping of a page range
 *				 of a folio
 * @folio:	The folio to duplicate the mapping of
 * @page:	The first page to duplicate the mapping of
 * @src_vma:	The vm area from which the mapping is duplicated
 *
 * The page range of the folio is defined by [page, page + HPAGE_PMD_NR)
 *
 * The caller needs to hold the page table lock and the
 * vma->vma_mm->write_protect_seq.
 *
 * Duplicating the mapping can only fail if the folio may be pinned; device
 * private folios cannot get pinned and consequently this function cannot fail
 * for them.
 *
 * If duplicating the mapping succeeds, the duplicated PMD has to be R/O in
 * the parent and the child. They must *not* be writable after this call
 * succeeded.
 *
=======
 *
 * The page range of the folio is defined by [page, page + nr_pages)
 *
 * The caller needs to hold the page table lock and the
 * vma->vma_mm->write_protect_seq.
 *
 * Duplicating the mappings can only fail if the folio may be pinned; device
 * private folios cannot get pinned and consequently this function cannot fail
 * for them.
 *
 * If duplicating the mappings succeeded, the duplicated PTEs have to be R/O in
 * the parent and the child. They must *not* be writable after this call
 * succeeded.
 *
 * Returns 0 if duplicating the mappings succeeded. Returns -EBUSY otherwise.
 */
static inline int folio_try_dup_anon_rmap_ptes(struct folio *folio,
		struct page *page, int nr_pages, struct vm_area_struct *src_vma)
{
	return __folio_try_dup_anon_rmap(folio, page, nr_pages, src_vma,
					 RMAP_LEVEL_PTE);
}

static __always_inline int folio_try_dup_anon_rmap_pte(struct folio *folio,
		struct page *page, struct vm_area_struct *src_vma)
{
	return __folio_try_dup_anon_rmap(folio, page, 1, src_vma,
					 RMAP_LEVEL_PTE);
}

/**
 * folio_try_dup_anon_rmap_pmd - try duplicating a PMD mapping of a page range
 *				 of a folio
 * @folio:	The folio to duplicate the mapping of
 * @page:	The first page to duplicate the mapping of
 * @src_vma:	The vm area from which the mapping is duplicated
 *
 * The page range of the folio is defined by [page, page + HPAGE_PMD_NR)
 *
 * The caller needs to hold the page table lock and the
 * vma->vma_mm->write_protect_seq.
 *
 * Duplicating the mapping can only fail if the folio may be pinned; device
 * private folios cannot get pinned and consequently this function cannot fail
 * for them.
 *
 * If duplicating the mapping succeeds, the duplicated PMD has to be R/O in
 * the parent and the child. They must *not* be writable after this call
 * succeeded.
 *
>>>>>>> 0c383648
 * Returns 0 if duplicating the mapping succeeded. Returns -EBUSY otherwise.
 */
static inline int folio_try_dup_anon_rmap_pmd(struct folio *folio,
		struct page *page, struct vm_area_struct *src_vma)
{
#ifdef CONFIG_TRANSPARENT_HUGEPAGE
	return __folio_try_dup_anon_rmap(folio, page, HPAGE_PMD_NR, src_vma,
					 RMAP_LEVEL_PMD);
#else
	WARN_ON_ONCE(true);
	return -EBUSY;
#endif
}
<<<<<<< HEAD

static __always_inline int __folio_try_share_anon_rmap(struct folio *folio,
		struct page *page, int nr_pages, enum rmap_level level)
{
	VM_WARN_ON_FOLIO(!folio_test_anon(folio), folio);
	VM_WARN_ON_FOLIO(!PageAnonExclusive(page), folio);
	__folio_rmap_sanity_checks(folio, page, nr_pages, level);

=======

static __always_inline int __folio_try_share_anon_rmap(struct folio *folio,
		struct page *page, int nr_pages, enum rmap_level level)
{
	VM_WARN_ON_FOLIO(!folio_test_anon(folio), folio);
	VM_WARN_ON_FOLIO(!PageAnonExclusive(page), folio);
	__folio_rmap_sanity_checks(folio, page, nr_pages, level);

>>>>>>> 0c383648
	/* device private folios cannot get pinned via GUP. */
	if (unlikely(folio_is_device_private(folio))) {
		ClearPageAnonExclusive(page);
		return 0;
	}

	/*
	 * We have to make sure that when we clear PageAnonExclusive, that
	 * the page is not pinned and that concurrent GUP-fast won't succeed in
	 * concurrently pinning the page.
	 *
	 * Conceptually, PageAnonExclusive clearing consists of:
	 * (A1) Clear PTE
	 * (A2) Check if the page is pinned; back off if so.
	 * (A3) Clear PageAnonExclusive
	 * (A4) Restore PTE (optional, but certainly not writable)
	 *
	 * When clearing PageAnonExclusive, we cannot possibly map the page
	 * writable again, because anon pages that may be shared must never
	 * be writable. So in any case, if the PTE was writable it cannot
	 * be writable anymore afterwards and there would be a PTE change. Only
	 * if the PTE wasn't writable, there might not be a PTE change.
	 *
	 * Conceptually, GUP-fast pinning of an anon page consists of:
	 * (B1) Read the PTE
	 * (B2) FOLL_WRITE: check if the PTE is not writable; back off if so.
	 * (B3) Pin the mapped page
	 * (B4) Check if the PTE changed by re-reading it; back off if so.
	 * (B5) If the original PTE is not writable, check if
	 *	PageAnonExclusive is not set; back off if so.
	 *
	 * If the PTE was writable, we only have to make sure that GUP-fast
	 * observes a PTE change and properly backs off.
	 *
	 * If the PTE was not writable, we have to make sure that GUP-fast either
	 * detects a (temporary) PTE change or that PageAnonExclusive is cleared
	 * and properly backs off.
	 *
	 * Consequently, when clearing PageAnonExclusive(), we have to make
	 * sure that (A1), (A2)/(A3) and (A4) happen in the right memory
	 * order. In GUP-fast pinning code, we have to make sure that (B3),(B4)
	 * and (B5) happen in the right memory order.
	 *
	 * We assume that there might not be a memory barrier after
	 * clearing/invalidating the PTE (A1) and before restoring the PTE (A4),
	 * so we use explicit ones here.
	 */

	/* Paired with the memory barrier in try_grab_folio(). */
	if (IS_ENABLED(CONFIG_HAVE_GUP_FAST))
		smp_mb();

	if (unlikely(folio_maybe_dma_pinned(folio)))
		return -EBUSY;
	ClearPageAnonExclusive(page);

	/*
	 * This is conceptually a smp_wmb() paired with the smp_rmb() in
	 * gup_must_unshare().
	 */
	if (IS_ENABLED(CONFIG_HAVE_GUP_FAST))
		smp_mb__after_atomic();
	return 0;
}

/**
 * folio_try_share_anon_rmap_pte - try marking an exclusive anonymous page
 *				   mapped by a PTE possibly shared to prepare
 *				   for KSM or temporary unmapping
 * @folio:	The folio to share a mapping of
 * @page:	The mapped exclusive page
 *
 * The caller needs to hold the page table lock and has to have the page table
 * entries cleared/invalidated.
 *
 * This is similar to folio_try_dup_anon_rmap_pte(), however, not used during
 * fork() to duplicate mappings, but instead to prepare for KSM or temporarily
 * unmapping parts of a folio (swap, migration) via folio_remove_rmap_pte().
 *
 * Marking the mapped page shared can only fail if the folio maybe pinned;
 * device private folios cannot get pinned and consequently this function cannot
 * fail.
 *
 * Returns 0 if marking the mapped page possibly shared succeeded. Returns
 * -EBUSY otherwise.
 */
static inline int folio_try_share_anon_rmap_pte(struct folio *folio,
		struct page *page)
{
	return __folio_try_share_anon_rmap(folio, page, 1, RMAP_LEVEL_PTE);
}

/**
 * folio_try_share_anon_rmap_pmd - try marking an exclusive anonymous page
 *				   range mapped by a PMD possibly shared to
 *				   prepare for temporary unmapping
 * @folio:	The folio to share the mapping of
 * @page:	The first page to share the mapping of
 *
 * The page range of the folio is defined by [page, page + HPAGE_PMD_NR)
 *
 * The caller needs to hold the page table lock and has to have the page table
 * entries cleared/invalidated.
 *
 * This is similar to folio_try_dup_anon_rmap_pmd(), however, not used during
 * fork() to duplicate a mapping, but instead to prepare for temporarily
 * unmapping parts of a folio (swap, migration) via folio_remove_rmap_pmd().
 *
 * Marking the mapped pages shared can only fail if the folio maybe pinned;
 * device private folios cannot get pinned and consequently this function cannot
 * fail.
 *
 * Returns 0 if marking the mapped pages possibly shared succeeded. Returns
 * -EBUSY otherwise.
 */
static inline int folio_try_share_anon_rmap_pmd(struct folio *folio,
		struct page *page)
{
#ifdef CONFIG_TRANSPARENT_HUGEPAGE
	return __folio_try_share_anon_rmap(folio, page, HPAGE_PMD_NR,
					   RMAP_LEVEL_PMD);
#else
	WARN_ON_ONCE(true);
	return -EBUSY;
#endif
}

/*
 * Called from mm/vmscan.c to handle paging out
 */
int folio_referenced(struct folio *, int is_locked,
			struct mem_cgroup *memcg, unsigned long *vm_flags);

void try_to_migrate(struct folio *folio, enum ttu_flags flags);
void try_to_unmap(struct folio *, enum ttu_flags flags);

int make_device_exclusive_range(struct mm_struct *mm, unsigned long start,
				unsigned long end, struct page **pages,
				void *arg);

/* Avoid racy checks */
#define PVMW_SYNC		(1 << 0)
/* Look for migration entries rather than present PTEs */
#define PVMW_MIGRATION		(1 << 1)

struct page_vma_mapped_walk {
	unsigned long pfn;
	unsigned long nr_pages;
	pgoff_t pgoff;
	struct vm_area_struct *vma;
	unsigned long address;
	pmd_t *pmd;
	pte_t *pte;
	spinlock_t *ptl;
	unsigned int flags;
};

#define DEFINE_PAGE_VMA_WALK(name, _page, _vma, _address, _flags)	\
	struct page_vma_mapped_walk name = {				\
		.pfn = page_to_pfn(_page),				\
		.nr_pages = compound_nr(_page),				\
		.pgoff = page_to_pgoff(_page),				\
		.vma = _vma,						\
		.address = _address,					\
		.flags = _flags,					\
	}

#define DEFINE_FOLIO_VMA_WALK(name, _folio, _vma, _address, _flags)	\
	struct page_vma_mapped_walk name = {				\
		.pfn = folio_pfn(_folio),				\
		.nr_pages = folio_nr_pages(_folio),			\
		.pgoff = folio_pgoff(_folio),				\
		.vma = _vma,						\
		.address = _address,					\
		.flags = _flags,					\
	}

static inline void page_vma_mapped_walk_done(struct page_vma_mapped_walk *pvmw)
{
	/* HugeTLB pte is set to the relevant page table entry without pte_mapped. */
	if (pvmw->pte && !is_vm_hugetlb_page(pvmw->vma))
		pte_unmap(pvmw->pte);
	if (pvmw->ptl)
		spin_unlock(pvmw->ptl);
}

bool page_vma_mapped_walk(struct page_vma_mapped_walk *pvmw);

/*
 * Used by swapoff to help locate where page is expected in vma.
 */
unsigned long page_address_in_vma(struct page *, struct vm_area_struct *);

/*
 * Cleans the PTEs of shared mappings.
 * (and since clean PTEs should also be readonly, write protects them too)
 *
 * returns the number of cleaned PTEs.
 */
int folio_mkclean(struct folio *);

int pfn_mkclean_range(unsigned long pfn, unsigned long nr_pages, pgoff_t pgoff,
		      struct vm_area_struct *vma);

void remove_migration_ptes(struct folio *src, struct folio *dst, bool locked);

unsigned long page_mapped_in_vma(struct page *page, struct vm_area_struct *vma);

/*
 * rmap_walk_control: To control rmap traversing for specific needs
 *
 * arg: passed to rmap_one() and invalid_vma()
 * try_lock: bail out if the rmap lock is contended
 * contended: indicate the rmap traversal bailed out due to lock contention
 * rmap_one: executed on each vma where page is mapped
 * done: for checking traversing termination condition
 * anon_lock: for getting anon_lock by optimized way rather than default
 * invalid_vma: for skipping uninterested vma
 */
struct rmap_walk_control {
	void *arg;
	bool try_lock;
	bool contended;
	/*
	 * Return false if page table scanning in rmap_walk should be stopped.
	 * Otherwise, return true.
	 */
	bool (*rmap_one)(struct folio *folio, struct vm_area_struct *vma,
					unsigned long addr, void *arg);
	int (*done)(struct folio *folio);
	struct anon_vma *(*anon_lock)(struct folio *folio,
				      struct rmap_walk_control *rwc);
	bool (*invalid_vma)(struct vm_area_struct *vma, void *arg);
};

void rmap_walk(struct folio *folio, struct rmap_walk_control *rwc);
void rmap_walk_locked(struct folio *folio, struct rmap_walk_control *rwc);
struct anon_vma *folio_lock_anon_vma_read(struct folio *folio,
					  struct rmap_walk_control *rwc);

#else	/* !CONFIG_MMU */

#define anon_vma_init()		do {} while (0)
#define anon_vma_prepare(vma)	(0)

static inline int folio_referenced(struct folio *folio, int is_locked,
				  struct mem_cgroup *memcg,
				  unsigned long *vm_flags)
{
	*vm_flags = 0;
	return 0;
}

static inline void try_to_unmap(struct folio *folio, enum ttu_flags flags)
{
}

static inline int folio_mkclean(struct folio *folio)
{
	return 0;
}
#endif	/* CONFIG_MMU */

static inline int page_mkclean(struct page *page)
{
	return folio_mkclean(page_folio(page));
}
#endif	/* _LINUX_RMAP_H */<|MERGE_RESOLUTION|>--- conflicted
+++ resolved
@@ -273,10 +273,7 @@
 		ClearPageAnonExclusive(&folio->page);
 	}
 	atomic_inc(&folio->_entire_mapcount);
-<<<<<<< HEAD
-=======
 	atomic_inc(&folio->_large_mapcount);
->>>>>>> 0c383648
 	return 0;
 }
 
@@ -288,11 +285,7 @@
 	VM_WARN_ON_FOLIO(!PageAnonExclusive(&folio->page), folio);
 
 	/* Paired with the memory barrier in try_grab_folio(). */
-<<<<<<< HEAD
-	if (IS_ENABLED(CONFIG_HAVE_FAST_GUP))
-=======
 	if (IS_ENABLED(CONFIG_HAVE_GUP_FAST))
->>>>>>> 0c383648
 		smp_mb();
 
 	if (unlikely(folio_maybe_dma_pinned(folio)))
@@ -303,31 +296,6 @@
 	 * This is conceptually a smp_wmb() paired with the smp_rmb() in
 	 * gup_must_unshare().
 	 */
-<<<<<<< HEAD
-	if (IS_ENABLED(CONFIG_HAVE_FAST_GUP))
-		smp_mb__after_atomic();
-	return 0;
-}
-
-static inline void hugetlb_add_file_rmap(struct folio *folio)
-{
-	VM_WARN_ON_FOLIO(!folio_test_hugetlb(folio), folio);
-	VM_WARN_ON_FOLIO(folio_test_anon(folio), folio);
-
-	atomic_inc(&folio->_entire_mapcount);
-}
-
-static inline void hugetlb_remove_rmap(struct folio *folio)
-{
-	VM_WARN_ON_FOLIO(!folio_test_hugetlb(folio), folio);
-
-	atomic_dec(&folio->_entire_mapcount);
-}
-
-static __always_inline void __folio_dup_file_rmap(struct folio *folio,
-		struct page *page, int nr_pages, enum rmap_level level)
-{
-=======
 	if (IS_ENABLED(CONFIG_HAVE_GUP_FAST))
 		smp_mb__after_atomic();
 	return 0;
@@ -355,19 +323,10 @@
 {
 	const int orig_nr_pages = nr_pages;
 
->>>>>>> 0c383648
 	__folio_rmap_sanity_checks(folio, page, nr_pages, level);
 
 	switch (level) {
 	case RMAP_LEVEL_PTE:
-<<<<<<< HEAD
-		do {
-			atomic_inc(&page->_mapcount);
-		} while (page++, --nr_pages > 0);
-		break;
-	case RMAP_LEVEL_PMD:
-		atomic_inc(&folio->_entire_mapcount);
-=======
 		if (!folio_test_large(folio)) {
 			atomic_inc(&page->_mapcount);
 			break;
@@ -381,7 +340,6 @@
 	case RMAP_LEVEL_PMD:
 		atomic_inc(&folio->_entire_mapcount);
 		atomic_inc(&folio->_large_mapcount);
->>>>>>> 0c383648
 		break;
 	}
 }
@@ -401,17 +359,12 @@
 {
 	__folio_dup_file_rmap(folio, page, nr_pages, RMAP_LEVEL_PTE);
 }
-<<<<<<< HEAD
-#define folio_dup_file_rmap_pte(folio, page) \
-	folio_dup_file_rmap_ptes(folio, page, 1)
-=======
 
 static __always_inline void folio_dup_file_rmap_pte(struct folio *folio,
 		struct page *page)
 {
 	__folio_dup_file_rmap(folio, page, 1, RMAP_LEVEL_PTE);
 }
->>>>>>> 0c383648
 
 /**
  * folio_dup_file_rmap_pmd - duplicate a PMD mapping of a page range of a folio
@@ -436,10 +389,7 @@
 		struct page *page, int nr_pages, struct vm_area_struct *src_vma,
 		enum rmap_level level)
 {
-<<<<<<< HEAD
-=======
 	const int orig_nr_pages = nr_pages;
->>>>>>> 0c383648
 	bool maybe_pinned;
 	int i;
 
@@ -468,8 +418,6 @@
 				if (PageAnonExclusive(page + i))
 					return -EBUSY;
 		}
-<<<<<<< HEAD
-=======
 
 		if (!folio_test_large(folio)) {
 			if (PageAnonExclusive(page))
@@ -478,16 +426,12 @@
 			break;
 		}
 
->>>>>>> 0c383648
 		do {
 			if (PageAnonExclusive(page))
 				ClearPageAnonExclusive(page);
 			atomic_inc(&page->_mapcount);
 		} while (page++, --nr_pages > 0);
-<<<<<<< HEAD
-=======
 		atomic_add(orig_nr_pages, &folio->_large_mapcount);
->>>>>>> 0c383648
 		break;
 	case RMAP_LEVEL_PMD:
 		if (PageAnonExclusive(page)) {
@@ -496,10 +440,7 @@
 			ClearPageAnonExclusive(page);
 		}
 		atomic_inc(&folio->_entire_mapcount);
-<<<<<<< HEAD
-=======
 		atomic_inc(&folio->_large_mapcount);
->>>>>>> 0c383648
 		break;
 	}
 	return 0;
@@ -512,7 +453,6 @@
  * @page:	The first page to duplicate the mappings of
  * @nr_pages:	The number of pages of which the mapping will be duplicated
  * @src_vma:	The vm area from which the mappings are duplicated
-<<<<<<< HEAD
  *
  * The page range of the folio is defined by [page, page + nr_pages)
  *
@@ -535,8 +475,13 @@
 	return __folio_try_dup_anon_rmap(folio, page, nr_pages, src_vma,
 					 RMAP_LEVEL_PTE);
 }
-#define folio_try_dup_anon_rmap_pte(folio, page, vma) \
-	folio_try_dup_anon_rmap_ptes(folio, page, 1, vma)
+
+static __always_inline int folio_try_dup_anon_rmap_pte(struct folio *folio,
+		struct page *page, struct vm_area_struct *src_vma)
+{
+	return __folio_try_dup_anon_rmap(folio, page, 1, src_vma,
+					 RMAP_LEVEL_PTE);
+}
 
 /**
  * folio_try_dup_anon_rmap_pmd - try duplicating a PMD mapping of a page range
@@ -558,58 +503,6 @@
  * the parent and the child. They must *not* be writable after this call
  * succeeded.
  *
-=======
- *
- * The page range of the folio is defined by [page, page + nr_pages)
- *
- * The caller needs to hold the page table lock and the
- * vma->vma_mm->write_protect_seq.
- *
- * Duplicating the mappings can only fail if the folio may be pinned; device
- * private folios cannot get pinned and consequently this function cannot fail
- * for them.
- *
- * If duplicating the mappings succeeded, the duplicated PTEs have to be R/O in
- * the parent and the child. They must *not* be writable after this call
- * succeeded.
- *
- * Returns 0 if duplicating the mappings succeeded. Returns -EBUSY otherwise.
- */
-static inline int folio_try_dup_anon_rmap_ptes(struct folio *folio,
-		struct page *page, int nr_pages, struct vm_area_struct *src_vma)
-{
-	return __folio_try_dup_anon_rmap(folio, page, nr_pages, src_vma,
-					 RMAP_LEVEL_PTE);
-}
-
-static __always_inline int folio_try_dup_anon_rmap_pte(struct folio *folio,
-		struct page *page, struct vm_area_struct *src_vma)
-{
-	return __folio_try_dup_anon_rmap(folio, page, 1, src_vma,
-					 RMAP_LEVEL_PTE);
-}
-
-/**
- * folio_try_dup_anon_rmap_pmd - try duplicating a PMD mapping of a page range
- *				 of a folio
- * @folio:	The folio to duplicate the mapping of
- * @page:	The first page to duplicate the mapping of
- * @src_vma:	The vm area from which the mapping is duplicated
- *
- * The page range of the folio is defined by [page, page + HPAGE_PMD_NR)
- *
- * The caller needs to hold the page table lock and the
- * vma->vma_mm->write_protect_seq.
- *
- * Duplicating the mapping can only fail if the folio may be pinned; device
- * private folios cannot get pinned and consequently this function cannot fail
- * for them.
- *
- * If duplicating the mapping succeeds, the duplicated PMD has to be R/O in
- * the parent and the child. They must *not* be writable after this call
- * succeeded.
- *
->>>>>>> 0c383648
  * Returns 0 if duplicating the mapping succeeded. Returns -EBUSY otherwise.
  */
 static inline int folio_try_dup_anon_rmap_pmd(struct folio *folio,
@@ -623,7 +516,6 @@
 	return -EBUSY;
 #endif
 }
-<<<<<<< HEAD
 
 static __always_inline int __folio_try_share_anon_rmap(struct folio *folio,
 		struct page *page, int nr_pages, enum rmap_level level)
@@ -632,16 +524,6 @@
 	VM_WARN_ON_FOLIO(!PageAnonExclusive(page), folio);
 	__folio_rmap_sanity_checks(folio, page, nr_pages, level);
 
-=======
-
-static __always_inline int __folio_try_share_anon_rmap(struct folio *folio,
-		struct page *page, int nr_pages, enum rmap_level level)
-{
-	VM_WARN_ON_FOLIO(!folio_test_anon(folio), folio);
-	VM_WARN_ON_FOLIO(!PageAnonExclusive(page), folio);
-	__folio_rmap_sanity_checks(folio, page, nr_pages, level);
-
->>>>>>> 0c383648
 	/* device private folios cannot get pinned via GUP. */
 	if (unlikely(folio_is_device_private(folio))) {
 		ClearPageAnonExclusive(page);
