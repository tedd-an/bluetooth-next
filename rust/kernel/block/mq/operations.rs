--- conflicted
+++ resolved
@@ -9,12 +9,8 @@
     block::mq::{request::RequestDataWrapper, Request},
     error::{from_result, Result},
     prelude::*,
-<<<<<<< HEAD
     sync::Refcount,
-    types::ARef,
-=======
     types::{ARef, ForeignOwnable},
->>>>>>> 130e6de6
 };
 use core::marker::PhantomData;
 
